{
	"name": "copilot-chat",
	"displayName": "GitHub Copilot Chat",
	"description": "AI chat features powered by Copilot",
	"version": "0.30.1",
	"build": "1",
	"internalAIKey": "1058ec22-3c95-4951-8443-f26c1f325911",
	"internalLargeStorageAriaKey": "ec712b3202c5462fb6877acae7f1f9d7-c19ad55e-3e3c-4f99-984b-827f6d95bd9e-6917",
	"ariaKey": "0c6ae279ed8443289764825290e4f9e2-1a736e7c-1324-4338-be46-fc2a58ae4d14-7255",
	"buildType": "dev",
	"publisher": "GitHub",
	"homepage": "https://github.com/features/copilot?editor=vscode",
	"license": "SEE LICENSE IN LICENSE.txt",
	"repository": {
		"type": "git",
		"url": "https://github.com/microsoft/vscode-copilot-chat"
	},
	"bugs": {
		"url": "https://github.com/microsoft/vscode/issues"
	},
	"qna": "https://github.com/github-community/community/discussions/categories/copilot",
	"icon": "assets/copilot.png",
	"pricing": "Trial",
	"engines": {
		"vscode": "^1.103.0-20250728",
		"npm": ">=9.0.0",
		"node": ">=22.14.0"
	},
	"categories": [
		"AI",
		"Chat",
		"Programming Languages",
		"Machine Learning"
	],
	"keywords": [
		"ai",
		"openai",
		"codex",
		"pilot",
		"snippets",
		"documentation",
		"autocomplete",
		"intellisense",
		"refactor",
		"javascript",
		"python",
		"typescript",
		"php",
		"go",
		"golang",
		"ruby",
		"c++",
		"c#",
		"java",
		"kotlin",
		"co-pilot"
	],
	"badges": [
		{
			"url": "https://img.shields.io/badge/GitHub%20Copilot-Subscription%20Required-orange",
			"href": "https://github.com/github-copilot/signup?editor=vscode",
			"description": "%github.copilot.badge.signUp%"
		},
		{
			"url": "https://img.shields.io/github/stars/github/copilot-docs?style=social",
			"href": "https://github.com/github/copilot-docs",
			"description": "%github.copilot.badge.star%"
		},
		{
			"url": "https://img.shields.io/youtube/channel/views/UC7c3Kb6jYCRj4JOHHZTxKsQ?style=social",
			"href": "https://www.youtube.com/@GitHub/search?query=copilot",
			"description": "%github.copilot.badge.youtube%"
		},
		{
			"url": "https://img.shields.io/twitter/follow/github?style=social",
			"href": "https://twitter.com/github",
			"description": "%github.copilot.badge.twitter%"
		}
	],
	"activationEvents": [
		"onStartupFinished",
		"onLanguageModelChat:copilot",
		"onUri",
		"onFileSystem:ccreq",
		"onFileSystem:ccsettings"
	],
	"main": "./dist/extension",
	"l10n": "./l10n",
	"enabledApiProposals": [
		"extensionsAny",
		"newSymbolNamesProvider",
		"interactive",
		"codeActionAI",
		"activeComment",
		"commentReveal",
		"contribCommentThreadAdditionalMenu",
		"contribCommentsViewThreadMenus",
		"documentFiltersExclusive",
		"embeddings",
		"findTextInFiles",
		"findTextInFiles2",
		"findFiles2@2",
		"textSearchProvider",
		"terminalDataWriteEvent",
		"terminalExecuteCommandEvent",
		"terminalSelection",
		"terminalQuickFixProvider",
		"mappedEditsProvider",
		"aiRelatedInformation",
		"aiSettingsSearch",
		"chatParticipantAdditions",
		"chatEditing",
		"defaultChatParticipant@4",
		"contribSourceControlInputBoxMenu",
		"authLearnMore",
		"testObserver",
		"aiTextSearchProvider@2",
		"chatParticipantPrivate@9",
		"chatProvider",
		"contribDebugCreateConfiguration",
		"chatReferenceDiagnostic",
		"textSearchProvider2",
		"chatReferenceBinaryData",
		"languageModelSystem",
		"languageModelCapabilities",
		"inlineCompletionsAdditions",
		"languageModelDataPart@3",
		"chatStatusItem",
		"taskProblemMatcherStatus",
		"contribLanguageModelToolSets",
		"textDocumentChangeReason",
		"resolvers",
		"taskExecutionTerminal",
		"dataChannels"
	],
	"contributes": {
		"languageModelTools": [
			{
				"name": "copilot_searchCodebase",
				"toolReferenceName": "codebase",
				"displayName": "%copilot.tools.searchCodebase.name%",
				"icon": "$(folder)",
				"canBeReferencedInPrompt": true,
				"userDescription": "%copilot.codebase.tool.description%",
				"modelDescription": "Run a natural language search for relevant code or documentation comments from the user's current workspace. Returns relevant code snippets from the user's current workspace if it is large, or the full contents of the workspace if it is small.",
				"tags": [
					"codesearch",
					"vscode_codesearch"
				],
				"inputSchema": {
					"type": "object",
					"properties": {
						"query": {
							"type": "string",
							"description": "The query to search the codebase for. Should contain all relevant context. Should ideally be text that might appear in the codebase, such as function names, variable names, or comments."
						}
					},
					"required": [
						"query"
					]
				}
			},
			{
				"name": "copilot_searchWorkspaceSymbols",
				"toolReferenceName": "symbols",
				"displayName": "%copilot.tools.searchWorkspaceSymbols.name%",
				"icon": "$(symbol)",
				"userDescription": "%copilot.workspaceSymbols.tool.description%",
				"modelDescription": "Search the user's workspace for code symbols using language services. Use this tool when the user is looking for a specific symbol in their workspace.",
				"tags": [
					"vscode_codesearch"
				],
				"inputSchema": {
					"type": "object",
					"properties": {
						"symbolName": {
							"type": "string",
							"description": "The symbol to search for, such as a function name, class name, or variable name."
						}
					},
					"required": [
						"symbolName"
					]
				}
			},
			{
				"name": "copilot_listCodeUsages",
				"toolReferenceName": "usages",
				"displayName": "%copilot.tools.listCodeUsages.name%",
				"icon": "$(references)",
				"canBeReferencedInPrompt": true,
				"userDescription": "%copilot.listCodeUsages.tool.description%",
				"modelDescription": "Request to list all usages (references, definitions, implementations etc) of a function, class, method, variable etc. Use this tool when \n1. Looking for a sample implementation of an interface or class\n2. Checking how a function is used throughout the codebase.\n3. Including and updating all usages when changing a function, method, or constructor",
				"tags": [
					"vscode_codesearch"
				],
				"inputSchema": {
					"type": "object",
					"properties": {
						"symbolName": {
							"type": "string",
							"description": "The name of the symbol, such as a function name, class name, method name, variable name, etc."
						},
						"filePaths": {
							"type": "array",
							"description": "One or more file paths which likely contain the definition of the symbol. For instance the file which declares a class or function. This is optional but will speed up the invocation of this tool and improve the quality of its output.",
							"items": {
								"type": "string"
							}
						}
					},
					"required": [
						"symbolName"
					]
				}
			},
			{
				"name": "copilot_getVSCodeAPI",
				"toolReferenceName": "vscodeAPI",
				"displayName": "%copilot.tools.getVSCodeAPI.name%",
				"icon": "$(references)",
				"userDescription": "%copilot.vscode.tool.description%",
				"modelDescription": "Get relevant VS Code API references to answer questions about VS Code extension development. Use this tool when the user asks about VS Code APIs, capabilities, or best practices related to developing VS Code extensions. Use it in all VS Code extension development workspaces.",
				"inputSchema": {
					"type": "object",
					"properties": {
						"query": {
							"type": "string",
							"description": "The query to search vscode documentation for. Should contain all relevant context."
						}
					},
					"required": [
						"query"
					]
				},
				"tags": [],
				"canBeReferencedInPrompt": true
			},
			{
				"displayName": "%copilot.tools.think.name%",
				"name": "copilot_think",
				"tags": [],
				"canBeReferencedInPrompt": true,
				"toolReferenceName": "think",
				"when": "config.github.copilot.chat.agent.thinkingTool",
				"modelDescription": "Use this tool to think deeply about the user's request and organize your thoughts. This tool helps improve response quality by allowing the model to consider the request carefully, brainstorm solutions, and plan complex tasks. It's particularly useful for:\n\n1. Exploring repository issues and brainstorming bug fixes\n2. Analyzing test results and planning fixes\n3. Planning complex refactoring approaches\n4. Designing new features and architecture\n5. Organizing debugging hypotheses\n\nThe tool logs your thought process for transparency but doesn't execute any code or make changes.",
				"inputSchema": {
					"type": "object",
					"properties": {
						"thoughts": {
							"type": "string",
							"description": "Your thoughts about the current task or problem. This should be a clear, structured explanation of your reasoning, analysis, or planning process."
						}
					},
					"required": [
						"thoughts"
					]
				}
			},
			{
				"name": "copilot_findFiles",
				"toolReferenceName": "fileSearch",
				"displayName": "%copilot.tools.findFiles.name%",
				"modelDescription": "Search for files in the workspace by glob pattern. This only returns the paths of matching files. Use this tool when you know the exact filename pattern of the files you're searching for. Glob patterns match from the root of the workspace folder. Examples:\n- **/*.{js,ts} to match all js/ts files in the workspace.\n- src/** to match all files under the top-level src folder.\n- **/foo/**/*.js to match all js files under any foo folder in the workspace.",
				"tags": [
					"vscode_codesearch"
				],
				"inputSchema": {
					"type": "object",
					"properties": {
						"query": {
							"type": "string",
							"description": "Search for files with names or paths matching this glob pattern."
						},
						"maxResults": {
							"type": "number",
							"description": "The maximum number of results to return. Do not use this unless necessary, it can slow things down. By default, only some matches are returned. If you use this and don't see what you're looking for, you can try again with a more specific query or a larger maxResults."
						}
					},
					"required": [
						"query"
					]
				}
			},
			{
				"name": "copilot_findTextInFiles",
				"toolReferenceName": "textSearch",
				"displayName": "%copilot.tools.findTextInFiles.name%",
				"modelDescription": "Do a fast text search in the workspace. Use this tool when you want to search with an exact string or regex. If you are not sure what words will appear in the workspace, prefer using regex patterns with alternation (|) or character classes to search for multiple potential words at once instead of making separate searches. For example, use 'function|method|procedure' to look for all of those words at once. Use includePattern to search within files matching a specific pattern, or in a specific file, using a relative path. Use this tool when you want to see an overview of a particular file, instead of using read_file many times to look for code within a file.",
				"tags": [
					"vscode_codesearch"
				],
				"inputSchema": {
					"type": "object",
					"properties": {
						"query": {
							"type": "string",
							"description": "The pattern to search for in files in the workspace. Use regex with alternation (e.g., 'word1|word2|word3') or character classes to find multiple potential words in a single search. Be sure to set the isRegexp property properly to declare whether it's a regex or plain text pattern. Is case-insensitive."
						},
						"isRegexp": {
							"type": "boolean",
							"description": "Whether the pattern is a regex."
						},
						"includePattern": {
							"type": "string",
							"description": "Search files matching this glob pattern. Will be applied to the relative path of files within the workspace. To search recursively inside a folder, use a proper glob pattern like \"src/folder/**\". Do not use | in includePattern."
						},
						"maxResults": {
							"type": "number",
							"description": "The maximum number of results to return. Do not use this unless necessary, it can slow things down. By default, only some matches are returned. If you use this and don't see what you're looking for, you can try again with a more specific query or a larger maxResults."
						}
					},
					"required": [
						"query",
						"isRegexp"
					]
				}
			},
			{
				"name": "copilot_applyPatch",
				"displayName": "%copilot.tools.applyPatch.name%",
				"toolReferenceName": "applyPatch",
				"userDescription": "%copilot.tools.applyPatch.description%",
				"modelDescription": "Edit text files. Do not use this tool to edit Jupyter notebooks. `apply_patch` allows you to execute a diff/patch against a text file, but the format of the diff specification is unique to this task, so pay careful attention to these instructions. To use the `apply_patch` command, you should pass a message of the following structure as \"input\":\n\n*** Begin Patch\n[YOUR_PATCH]\n*** End Patch\n\nWhere [YOUR_PATCH] is the actual content of your patch, specified in the following V4A diff format.\n\n*** [ACTION] File: [/absolute/path/to/file] -> ACTION can be one of Add, Update, or Delete.\nAn example of a message that you might pass as \"input\" to this function, in order to apply a patch, is shown below.\n\n*** Begin Patch\n*** Update File: /Users/someone/pygorithm/searching/binary_search.py\n@@class BaseClass\n@@    def search():\n-        pass\n+        raise NotImplementedError()\n\n@@class Subclass\n@@    def search():\n-        pass\n+        raise NotImplementedError()\n\n*** End Patch\nDo not use line numbers in this diff format.",
				"inputSchema": {
					"type": "object",
					"properties": {
						"input": {
							"type": "string",
							"description": "The edit patch to apply."
						},
						"explanation": {
							"type": "string",
							"description": "A short description of what the tool call is aiming to achieve."
						}
					},
					"required": [
						"input",
						"explanation"
					]
				}
			},
			{
				"name": "copilot_readFile",
				"toolReferenceName": "readFile",
				"displayName": "%copilot.tools.readFile.name%",
				"modelDescription": "Read the contents of a file.\n\nYou must specify the line range you're interested in. Line numbers are 1-indexed. If the file contents returned are insufficient for your task, you may call this tool again to retrieve more content. Prefer reading larger ranges over doing many small reads.",
				"tags": [
					"vscode_codesearch"
				],
				"inputSchema": {
					"type": "object",
					"properties": {
						"filePath": {
							"description": "The absolute path of the file to read.",
							"type": "string"
						},
						"startLine": {
							"type": "number",
							"description": "The line number to start reading from, 1-based."
						},
						"endLine": {
							"type": "number",
							"description": "The inclusive line number to end reading at, 1-based."
						}
					},
					"required": [
						"filePath",
						"startLine",
						"endLine"
					]
				}
			},
			{
				"name": "copilot_listDirectory",
				"toolReferenceName": "listDirectory",
				"displayName": "%copilot.tools.listDirectory.name%",
				"modelDescription": "List the contents of a directory. Result will have the name of the child. If the name ends in /, it's a folder, otherwise a file",
				"tags": [
					"vscode_codesearch"
				],
				"inputSchema": {
					"type": "object",
					"properties": {
						"path": {
							"type": "string",
							"description": "The absolute path to the directory to list."
						}
					},
					"required": [
						"path"
					]
				}
			},
			{
				"name": "copilot_getErrors",
				"displayName": "%copilot.tools.getErrors.name%",
				"toolReferenceName": "problems",
				"canBeReferencedInPrompt": true,
				"icon": "$(error)",
				"userDescription": "%copilot.tools.errors.description%",
				"modelDescription": "Get any compile or lint errors in a code file. If the user mentions errors or problems in a file, they may be referring to these. Use the tool to see the same errors that the user is seeing. Also use this tool after editing a file to validate the change.",
				"tags": [],
				"inputSchema": {
					"type": "object",
					"properties": {
						"filePaths": {
							"description": "The absolute paths to the files to check for errors.",
							"type": "array",
							"items": {
								"type": "string"
							}
						}
					},
					"required": [
						"filePaths"
					]
				}
			},
			{
				"name": "copilot_readProjectStructure",
				"displayName": "%copilot.tools.readProjectStructure.name%",
				"modelDescription": "Get a file tree representation of the workspace.",
				"tags": []
			},
			{
				"name": "copilot_getChangedFiles",
				"displayName": "%copilot.tools.getChangedFiles.name%",
				"toolReferenceName": "changes",
				"icon": "$(diff)",
				"canBeReferencedInPrompt": true,
				"userDescription": "%copilot.tools.changes.description%",
				"modelDescription": "Get git diffs of current file changes in a git repository. Don't forget that you can use run_in_terminal to run git commands in a terminal as well.",
				"tags": [
					"vscode_codesearch"
				],
				"inputSchema": {
					"type": "object",
					"properties": {
						"repositoryPath": {
							"type": "string",
							"description": "The absolute path to the git repository to look for changes in. If not provided, the active git repository will be used."
						},
						"sourceControlState": {
							"type": "array",
							"items": {
								"type": "string",
								"enum": [
									"staged",
									"unstaged",
									"merge-conflicts"
								]
							},
							"description": "The kinds of git state to filter by. Allowed values are: 'staged', 'unstaged', and 'merge-conflicts'. If not provided, all states will be included."
						}
					}
				}
			},
			{
				"name": "copilot_testFailure",
				"toolReferenceName": "testFailure",
				"displayName": "%copilot.tools.testFailure.name%",
				"icon": "$(beaker)",
				"userDescription": "%copilot.testFailure.tool.description%",
				"modelDescription": "Includes test failure information in the prompt.",
				"inputSchema": {},
				"tags": [
					"vscode_editing_with_tests",
					"enable_other_tool_copilot_readFile",
					"enable_other_tool_copilot_listDirectory",
					"enable_other_tool_copilot_findFiles",
					"enable_other_tool_copilot_runTests"
				],
				"canBeReferencedInPrompt": true
			},
			{
				"name": "copilot_updateUserPreferences",
				"toolReferenceName": "updateUserPreferences",
				"displayName": "%copilot.tools.updateUserPreferences.name%",
				"modelDescription": "Update the user's preferences file with new information about the user and their coding preferences, based on the current chat history.",
				"canBeReferencedInPrompt": true,
				"tags": [],
				"inputSchema": {
					"type": "object",
					"properties": {
						"facts": {
							"type": "array",
							"items": {
								"type": "string"
							},
							"description": "An array of new user preferences to remember."
						}
					},
					"required": [
						"facts"
					]
				},
				"when": "config.github.copilot.chat.enableUserPreferences"
			},
			{
				"name": "copilot_getTerminalSelection",
				"toolReferenceName": "terminalSelection",
				"displayName": "%github.copilot.tools.terminalSelection.name%",
				"modelDescription": "Get the user's current selection in the active terminal.",
				"userDescription": "%github.copilot.tools.terminalSelection.description%",
				"canBeReferencedInPrompt": true,
				"icon": "$(terminal)"
			},
			{
				"name": "copilot_getTerminalLastCommand",
				"toolReferenceName": "terminalLastCommand",
				"displayName": "%github.copilot.tools.terminalLastCommand.name%",
				"modelDescription": "Get the active terminal's last run command.",
				"userDescription": "%github.copilot.tools.terminalLastCommand.description%",
				"canBeReferencedInPrompt": true,
				"icon": "$(terminal)"
			},
			{
				"name": "copilot_createNewWorkspace",
				"displayName": "%github.copilot.tools.createNewWorkspace.name%",
				"toolReferenceName": "newWorkspace",
				"icon": "$(new-folder)",
				"userDescription": "%github.copilot.tools.createNewWorkspace.userDescription%",
				"when": "config.github.copilot.chat.newWorkspaceCreation.enabled",
				"modelDescription": "Get steps to help the user create any project in a VS Code workspace. Use this tool to help users set up new projects, including TypeScript-based projects, Model Context Protocol (MCP) servers, VS Code extensions, Next.js projects, Vite projects, or any other project.",
				"inputSchema": {
					"type": "object",
					"properties": {
						"query": {
							"type": "string",
							"description": "The query to use to generate the new workspace. This should be a clear and concise description of the workspace the user wants to create."
						}
					},
					"required": [
						"query"
					]
				},
				"tags": [
					"enable_other_tool_install_extension",
					"enable_other_tool_get_project_setup_info"
				]
			},
			{
				"name": "copilot_getProjectSetupInfo",
				"displayName": "%github.copilot.tools.getProjectSetupInfo.name%",
				"when": "config.github.copilot.chat.newWorkspaceCreation.enabled",
				"toolReferenceName": "getProjectSetupInfo",
				"modelDescription": "Do not call this tool without first calling the tool to create a workspace. This tool provides a project setup information for a Visual Studio Code workspace based on a project type and programming language.",
				"inputSchema": {
					"type": "object",
					"properties": {
						"projectType": {
							"type": "string",
							"description": "The type of project to create. Supported values are: 'python-script', 'python-project', 'mcp-server', 'model-context-protocol-server', 'vscode-extension', 'next-js', 'vite' and 'other'"
						}
					},
					"required": [
						"projectType"
					]
				},
				"tags": []
			},
			{
				"name": "copilot_installExtension",
				"displayName": "Install Extension in VS Code",
				"when": "config.github.copilot.chat.newWorkspaceCreation.enabled",
				"toolReferenceName": "installExtension",
				"modelDescription": "Install an extension in VS Code. Use this tool to install an extension in Visual Studio Code as part of a new workspace creation process only.",
				"inputSchema": {
					"type": "object",
					"properties": {
						"id": {
							"type": "string",
							"description": "The ID of the extension to install. This should be in the format <publisher>.<extension>."
						},
						"name": {
							"type": "string",
							"description": "The name of the extension to install. This should be a clear and concise description of the extension."
						}
					},
					"required": [
						"id",
						"name"
					]
				},
				"tags": []
			},
			{
				"name": "copilot_runVscodeCommand",
				"displayName": "Run VS Code Command",
				"when": "config.github.copilot.chat.newWorkspaceCreation.enabled",
				"toolReferenceName": "runVscodeCommand",
				"modelDescription": "Run a command in VS Code. Use this tool to run a command in Visual Studio Code as part of a new workspace creation process only.",
				"inputSchema": {
					"type": "object",
					"properties": {
						"commandId": {
							"type": "string",
							"description": "The ID of the command to execute. This should be in the format <command>."
						},
						"name": {
							"type": "string",
							"description": "The name of the command to execute. This should be a clear and concise description of the command."
						},
						"args": {
							"type": "array",
							"description": "The arguments to pass to the command. This should be an array of strings.",
							"items": {
								"type": "string"
							}
						}
					},
					"required": [
						"commandId",
						"name"
					]
				},
				"tags": []
			},
			{
				"name": "copilot_createNewJupyterNotebook",
				"displayName": "Create New Jupyter Notebook",
				"icon": "$(notebook)",
				"toolReferenceName": "newJupyterNotebook",
				"modelDescription": "Generates a new Jupyter Notebook (.ipynb) in VS Code. Jupyter Notebooks are interactive documents commonly used for data exploration, analysis, visualization, and combining code with narrative text. This tool should only be called when the user explicitly requests to create a new Jupyter Notebook.",
				"userDescription": "%copilot.tools.newJupyterNotebook.description%",
				"inputSchema": {
					"type": "object",
					"properties": {
						"query": {
							"type": "string",
							"description": "The query to use to generate the jupyter notebook. This should be a clear and concise description of the notebook the user wants to create."
						}
					},
					"required": [
						"query"
					]
				},
				"tags": []
			},
			{
				"name": "copilot_insertEdit",
				"toolReferenceName": "insertEdit",
				"displayName": "%copilot.tools.insertEdit.name%",
				"modelDescription": "Insert new code into an existing file in the workspace. Use this tool once per file that needs to be modified, even if there are multiple changes for a file. Generate the \"explanation\" property first.\nThe system is very smart and can understand how to apply your edits to the files, you just need to provide minimal hints.\nAvoid repeating existing code, instead use comments to represent regions of unchanged code. Be as concise as possible. For example:\n// ...existing code...\n{ changed code }\n// ...existing code...\n{ changed code }\n// ...existing code...\n\nHere is an example of how you should use format an edit to an existing Person class:\nclass Person {\n\t// ...existing code...\n\tage: number;\n\t// ...existing code...\n\tgetAge() {\n\treturn this.age;\n\t}\n}",
				"tags": [],
				"inputSchema": {
					"type": "object",
					"properties": {
						"explanation": {
							"type": "string",
							"description": "A short explanation of the edit being made."
						},
						"filePath": {
							"type": "string",
							"description": "An absolute path to the file to edit."
						},
						"code": {
							"type": "string",
							"description": "The code change to apply to the file.\nThe system is very smart and can understand how to apply your edits to the files, you just need to provide minimal hints.\nAvoid repeating existing code, instead use comments to represent regions of unchanged code. Be as concise as possible. For example:\n// ...existing code...\n{ changed code }\n// ...existing code...\n{ changed code }\n// ...existing code...\n\nHere is an example of how you should use format an edit to an existing Person class:\nclass Person {\n\t// ...existing code...\n\tage: number;\n\t// ...existing code...\n\tgetAge() {\n\t\treturn this.age;\n\t}\n}"
						}
					},
					"required": [
						"explanation",
						"filePath",
						"code"
					]
				}
			},
			{
				"name": "copilot_createFile",
				"toolReferenceName": "createFile",
				"displayName": "%copilot.tools.createFile.name%",
				"modelDescription": "This is a tool for creating a new file in the workspace. The file will be created with the specified content. The directory will be created if it does not already exist. Never use this tool to edit a file that already exists.",
				"tags": [],
				"inputSchema": {
					"type": "object",
					"properties": {
						"filePath": {
							"type": "string",
							"description": "The absolute path to the file to create."
						},
						"content": {
							"type": "string",
							"description": "The content to write to the file."
						}
					},
					"required": [
						"filePath",
						"content"
					]
				}
			},
			{
				"name": "copilot_createDirectory",
				"toolReferenceName": "createDirectory",
				"displayName": "%copilot.tools.createDirectory.name%",
				"modelDescription": "Create a new directory structure in the workspace. Will recursively create all directories in the path, like mkdir -p. You do not need to use this tool before using create_file, that tool will automatically create the needed directories.",
				"tags": [],
				"inputSchema": {
					"type": "object",
					"properties": {
						"dirPath": {
							"type": "string",
							"description": "The absolute path to the directory to create."
						}
					},
					"required": [
						"dirPath"
					]
				}
			},
			{
				"name": "copilot_openSimpleBrowser",
				"displayName": "%copilot.tools.openSimpleBrowser.name%",
				"modelDescription": "Preview a website or open a URL in the editor's Simple Browser. Useful for quickly viewing locally hosted websites, demos, or resources without leaving the coding environment.",
				"userDescription": "%copilot.tools.openSimpleBrowser.description%",
				"toolReferenceName": "openSimpleBrowser",
				"canBeReferencedInPrompt": true,
				"tags": [],
				"inputSchema": {
					"type": "object",
					"properties": {
						"url": {
							"type": "string",
							"description": "The website URL to preview or open in the Simple Browser inside the editor."
						}
					},
					"required": [
						"url"
					]
				}
			},
			{
				"name": "copilot_replaceString",
				"toolReferenceName": "replaceString",
				"displayName": "%copilot.tools.replaceString.name%",
				"modelDescription": "This is a tool for making edits in an existing file in the workspace. For moving or renaming files, use run in terminal tool with the 'mv' command instead. For larger edits, split them into smaller edits and call the edit tool multiple times to ensure accuracy. Before editing, always ensure you have the context to understand the file's contents and context. To edit a file, provide: 1) filePath (absolute path), 2) oldString (MUST be the exact literal text to replace including all whitespace, indentation, newlines, and surrounding code etc), and 3) newString (MUST be the exact literal text to replace \\`oldString\\` with (also including all whitespace, indentation, newlines, and surrounding code etc.). Ensure the resulting code is correct and idiomatic.). Each use of this tool replaces exactly ONE occurrence of oldString.\n\nCRITICAL for \\`oldString\\`: Must uniquely identify the single instance to change. Include at least 3 lines of context BEFORE and AFTER the target text, matching whitespace and indentation precisely. If this string matches multiple locations, or does not match exactly, the tool will fail. Never use ...existing code... comments in the oldString or newString.",
				"when": "!config.github.copilot.chat.disableReplaceTool",
				"inputSchema": {
					"type": "object",
					"properties": {
						"filePath": {
							"type": "string",
							"description": "An absolute path to the file to edit."
						},
						"oldString": {
							"type": "string",
							"description": "The exact literal text to replace, preferably unescaped. For single replacements (default), include at least 3 lines of context BEFORE and AFTER the target text, matching whitespace and indentation precisely. For multiple replacements, specify expected_replacements parameter. If this string is not the exact literal text (i.e. you escaped it) or does not match exactly, the tool will fail."
						},
						"newString": {
							"type": "string",
							"description": "The exact literal text to replace `old_string` with, preferably unescaped. Provide the EXACT text. Ensure the resulting code is correct and idiomatic."
						}
					},
					"required": [
						"filePath",
						"oldString",
						"newString"
					]
				}
			},
			{
				"name": "copilot_editNotebook",
				"toolReferenceName": "editNotebook",
				"displayName": "%copilot.tools.editNotebook.name%",
				"modelDescription": "This is a tool for editing an existing Notebook file in the workspace. Generate the \"explanation\" property first.\nThe system is very smart and can understand how to apply your edits to the notebooks.\nWhen updating the content of an existing cell, ensure newCode includes at least 3-5 lines of context both before and after the new changes, preserving whitespace and indentation exactly.",
				"tags": [],
				"inputSchema": {
					"type": "object",
					"properties": {
						"filePath": {
							"type": "string",
							"description": "An absolute path to the notebook file to edit, or the URI of a untitled, not yet named, file, such as `untitled:Untitled-1."
						},
						"explanation": {
							"type": "string",
							"description": "A one-sentence description of edit operation. This will be shown to the user before the tool is run."
						},
						"cellId": {
							"type": "string",
							"description": "Id of the cell that needs to be deleted or edited. Use the value `TOP`, `BOTTOM` when inserting a cell at the top or bottom of the notebook, else provide the id of the cell after which a new cell is to be inserted. Remember, if a cellId is provided and editType=insert, then a cell will be inserted after the cell with the provided cellId."
						},
						"newCode": {
							"anyOf": [
								{
									"type": "string",
									"description": "The code for the new or existing cell to be edited. Code should not be wrapped within <VSCode.Cell> tags"
								},
								{
									"type": "array",
									"items": {
										"type": "string",
										"description": "The code for the new or existing cell to be edited. Code should not be wrapped within <VSCode.Cell> tags"
									}
								}
							]
						},
						"language": {
							"type": "string",
							"description": "The language of the cell. `markdown`, `python`, `javascript`, `julia`, etc."
						},
						"editType": {
							"type": "string",
							"enum": [
								"insert",
								"delete",
								"edit"
							],
							"description": "The operation peformed on the cell, whether `insert`, `delete` or `edit`.\nUse the `editType` field to specify the operation: `insert` to add a new cell, `edit` to modify an existing cell's content, and `delete` to remove a cell."
						}
					},
					"required": [
						"filePath",
						"explanation",
						"editType"
					]
				}
			},
			{
				"name": "copilot_runNotebookCell",
				"displayName": "%copilot.tools.runNotebookCell.name%",
				"toolReferenceName": "runCell",
				"icon": "$(play)",
				"modelDescription": "This is a tool for running a code cell in a notebook file directly in the notebook editor. The output from the execution will be returned. Code cells should be run as they are added or edited when working through a problem to bring the kernel state up to date and ensure the code executes successfully. Code cells are ready to run and don't require any pre-processing. If asked to run the first cell in a notebook, you should run the first code cell since markdown cells cannot be executed. NOTE: Avoid executing Markdown cells or providing Markdown cell IDs, as Markdown cells cannot be  executed.",
				"userDescription": "%copilot.tools.runNotebookCell.description%",
				"tags": [
					"enable_other_tool_copilot_getNotebookSummary"
				],
				"inputSchema": {
					"type": "object",
					"properties": {
						"filePath": {
							"type": "string",
							"description": "An absolute path to the notebook file with the cell to run, or the URI of a untitled, not yet named, file, such as `untitled:Untitled-1.ipynb"
						},
						"reason": {
							"type": "string",
							"description": "An optional explanation of why the cell is being run. This will be shown to the user before the tool is run and is not necessary if it's self-explanatory."
						},
						"cellId": {
							"type": "string",
							"description": "The ID for the code cell to execute. Avoid providing markdown cell IDs as nothing will be executed."
						},
						"continueOnError": {
							"type": "boolean",
							"description": "Whether or not execution should continue for remaining cells if an error is encountered. Default to false unless instructed otherwise."
						}
					},
					"required": [
						"filePath",
						"cellId"
					]
				}
			},
			{
				"name": "copilot_getNotebookSummary",
				"toolReferenceName": "getNotebookSummary",
				"displayName": "Get the structure of a notebook",
				"modelDescription": "This is a tool returns the list of the Notebook cells along with the id, cell types, language, execution information and output mime types for each cell. This is useful to get Cell Ids when executing a notebook or determine what cells have been executed and what order, or what cells have outputs. Requery this tool if the contents of the notebook change.",
				"tags": [],
				"inputSchema": {
					"type": "object",
					"properties": {
						"filePath": {
							"type": "string",
							"description": "An absolute path to the notebook file with the cell to run, or the URI of a untitled, not yet named, file, such as `untitled:Untitled-1.ipynb"
						}
					},
					"required": [
						"filePath"
					]
				}
			},
			{
				"name": "copilot_readNotebookCellOutput",
				"displayName": "%copilot.tools.getNotebookCellOutput.name%",
				"toolReferenceName": "readNotebookCellOutput",
				"canBeReferencedInPrompt": true,
				"icon": "$(notebook-render-output)",
				"modelDescription": "This tool will retrieve the output for a notebook cell from its most recent execution or restored from disk. The cell may have output even when it has not been run in the current kernel session. This tool has a higher token limit for output length than the runNotebookCell tool.",
				"userDescription": "%copilot.tools.getNotebookCellOutput.description%",
				"when": "userHasOpenedNotebook",
				"tags": [],
				"inputSchema": {
					"type": "object",
					"properties": {
						"filePath": {
							"type": "string",
							"description": "An absolute path to the notebook file with the cell to run, or the URI of a untitled, not yet named, file, such as `untitled:Untitled-1.ipynb"
						},
						"cellId": {
							"type": "string",
							"description": "The ID of the cell for which output should be retrieved."
						}
					},
					"required": [
						"filePath",
						"cellId"
					]
				}
			},
			{
				"name": "copilot_fetchWebPage",
				"displayName": "%copilot.tools.fetchWebPage.name%",
				"toolReferenceName": "fetch",
				"when": "!isWeb",
				"canBeReferencedInPrompt": true,
				"icon": "$(globe)",
				"userDescription": "%copilot.tools.fetchWebPage.description%",
				"modelDescription": "Fetches the main content from a web page. This tool is useful for summarizing or analyzing the content of a webpage. You should use this tool when you think the user is looking for information from a specific webpage.",
				"tags": [],
				"inputSchema": {
					"type": "object",
					"properties": {
						"urls": {
							"type": "array",
							"items": {
								"type": "string"
							},
							"description": "An array of URLs to fetch content from."
						},
						"query": {
							"type": "string",
							"description": "The query to search for in the web page's content. This should be a clear and concise description of the content you want to find."
						}
					},
					"required": [
						"urls",
						"query"
					]
				}
			},
			{
				"name": "copilot_findTestFiles",
				"displayName": "%copilot.tools.findTestFiles.name%",
				"icon": "$(beaker)",
				"canBeReferencedInPrompt": true,
				"toolReferenceName": "findTestFiles",
				"userDescription": "%copilot.tools.findTestFiles.description%",
				"modelDescription": "For a source code file, find the file that contains the tests. For a test file find the file that contains the code under test.",
				"tags": [],
				"inputSchema": {
					"type": "object",
					"properties": {
						"filePaths": {
							"type": "array",
							"items": {
								"type": "string"
							}
						}
					},
					"required": [
						"filePaths"
					]
				}
			},
			{
				"name": "copilot_getDocInfo",
				"displayName": "%copilot.tools.getDocInfo.name%",
				"icon": "$(beaker)",
				"canBeReferencedInPrompt": false,
				"toolReferenceName": "docInfo",
				"userDescription": "%copilot.tools.getDocInfo.description%",
				"modelDescription": "Find information about how to document it a symbol like a class or function. This tool is useful for generating documentation comments for code symbols. You should use this tool when you think the user is looking for information about how to document a specific code symbol.",
				"tags": [],
				"inputSchema": {
					"type": "object",
					"properties": {
						"filePaths": {
							"type": "array",
							"items": {
								"type": "string"
							},
							"description": "The file paths for which documentation information is needed."
						}
					},
					"required": [
						"filePaths"
					]
				}
			},
			{
				"name": "copilot_getSearchResults",
				"toolReferenceName": "searchResults",
				"displayName": "%github.copilot.tools.searchResults.name%",
				"icon": "$(search)",
				"userDescription": "%github.copilot.tools.searchResults.description%",
				"modelDescription": "The results from the search view",
				"canBeReferencedInPrompt": true
			},
			{
				"name": "copilot_githubRepo",
				"toolReferenceName": "githubRepo",
				"displayName": "%github.copilot.tools.githubRepo.name%",
				"modelDescription": "Searches a GitHub repository for relevant source code snippets. Only use this tool if the user is very clearly asking for code snippets from a specific GitHub repository. Do not use this tool for Github repos that the user has open in their workspace.",
				"userDescription": "%github.copilot.tools.githubRepo.userDescription%",
				"icon": "$(repo)",
				"canBeReferencedInPrompt": true,
				"inputSchema": {
					"type": "object",
					"properties": {
						"repo": {
							"type": "string",
							"description": "The name of the Github repository to search for code in. Should must be formatted as '<owner>/<repo>'."
						},
						"query": {
							"type": "string",
							"description": "The query to search for repo. Should contain all relevant context."
						}
					},
					"required": [
						"repo",
						"query"
					]
				}
			}
		],
		"languageModelToolSets": [
			{
				"name": "editFiles",
				"description": "%copilot.toolSet.editing.description%",
				"icon": "$(pencil)",
				"tools": [
					"insertEdit",
					"replaceString",
					"applyPatch",
					"createFile",
					"createDirectory",
					"editNotebook",
					"newJupyterNotebook"
				]
			},
			{
				"name": "runNotebooks",
				"description": "%copilot.toolSet.runNotebook.description%",
				"icon": "$(notebook)",
				"tools": [
					"runCell",
					"getNotebookSummary",
					"readNotebookCellOutput"
				]
			},
			{
				"name": "search",
				"description": "%copilot.toolSet.search.description%",
				"icon": "$(search)",
				"tools": [
					"fileSearch",
					"textSearch",
					"listDirectory",
					"readNotebookCellOutput",
					"readFile"
				]
			},
			{
				"name": "new",
				"description": "%copilot.toolSet.new.description%",
				"icon": "$(new-folder)",
				"tools": [
					"newWorkspace",
					"runVscodeCommand",
					"getProjectSetupInfo",
					"installExtension"
				]
			}
		],
		"chatParticipants": [
			{
				"id": "github.copilot.default",
				"name": "GitHubCopilot",
				"fullName": "GitHub Copilot",
				"description": "%copilot.description%",
				"isDefault": true,
				"locations": [
					"panel"
				],
				"modes": [
					"ask"
				],
				"disambiguation": [
					{
						"category": "generate_code_sample",
						"description": "The user wants to generate code snippets without referencing the contents of the current workspace. This category does not include generating entire projects.",
						"examples": [
							"Write an example of computing a SHA256 hash."
						]
					},
					{
						"category": "add_feature_to_file",
						"description": "The user wants to change code in a file that is provided in their request, without referencing the contents of the current workspace. This category does not include generating entire projects.",
						"examples": [
							"Add a refresh button to the table widget."
						]
					},
					{
						"category": "question_about_specific_files",
						"description": "The user has a question about a specific file or code snippet that they have provided as part of their query, and the question does not require additional workspace context to answer.",
						"examples": [
							"What does this file do?"
						]
					}
				]
			},
			{
				"id": "github.copilot.editingSession",
				"name": "GitHubCopilot",
				"fullName": "GitHub Copilot",
				"description": "%copilot.edits.description%",
				"isDefault": true,
				"locations": [
					"panel"
				],
				"modes": [
					"edit"
				],
				"when": "!config.chat.edits2.enabled"
			},
			{
				"id": "github.copilot.editingSessionEditor",
				"name": "GitHubCopilot",
				"fullName": "GitHub Copilot",
				"description": "%copilot.edits.description%",
				"isDefault": true,
				"when": "config.inlineChat.enableV2 || config.github.copilot.chat.advanced.inlineChat2",
				"locations": [
					"editor",
					"notebook"
				],
				"commands": [
					{
						"name": "fix",
						"description": "%copilot.workspace.fix.description%",
						"when": "config.inlineChat.enableV2 || config.github.copilot.chat.advanced.inlineChat2",
						"disambiguation": [
							{
								"category": "fix",
								"description": "Propose a fix for the problems in the selected code",
								"examples": [
									"There is a problem in this code. Rewrite the code to show it with the bug fixed."
								]
							}
						]
					},
					{
						"name": "tests",
						"description": "%copilot.workspace.tests.description%",
						"when": "config.inlineChat.enableV2 || config.github.copilot.chat.advanced.inlineChat2",
						"disambiguation": [
							{
								"category": "tests",
								"description": "Help writing tests for the selected code",
								"examples": [
									"Help me write tests for the selected code."
								]
							}
						]
					},
					{
						"name": "doc",
						"description": "%copilot.workspace.doc.description%",
						"when": "config.inlineChat.enableV2 || config.github.copilot.chat.advanced.inlineChat2",
						"disambiguation": [
							{
								"category": "doc",
								"description": "Add documentation comment for this symbol",
								"examples": [
									"Add jsdoc to this method"
								]
							}
						]
					}
				]
			},
			{
				"id": "github.copilot.editingSession2",
				"name": "GitHubCopilot",
				"fullName": "GitHub Copilot",
				"description": "%copilot.edits.description%",
				"isDefault": true,
				"locations": [
					"panel"
				],
				"modes": [
					"edit"
				],
				"when": "config.chat.edits2.enabled"
			},
			{
				"id": "github.copilot.editsAgent",
				"name": "agent",
				"fullName": "GitHub Copilot",
				"description": "%copilot.agent.description%",
				"locations": [
					"panel"
				],
				"modes": [
					"agent"
				],
				"isDefault": true,
				"isAgent": true,
				"when": "config.chat.agent.enabled",
				"commands": [
					{
						"name": "list"
					},
					{
						"name": "error",
						"description": "Make a model request which will result in an error",
						"when": "github.copilot.chat.debug"
					}
				]
			},
			{
				"id": "github.copilot.editor",
				"name": "Copilot",
				"fullName": "GitHub Copilot",
				"description": "%copilot.description%",
				"isDefault": true,
				"locations": [
					"editor"
				],
				"when": "!config.inlineChat.enableV2 && !config.github.copilot.chat.advanced.inlineChat2",
				"disambiguation": [
					{
						"category": "unknown",
						"description": "Intent of this command is unclear or is not related to information technologies",
						"examples": [
							"Add a dog to this comment."
						]
					}
				],
				"commands": [
					{
						"name": "generate",
						"description": "%copilot.workspace.generate.description%",
						"disambiguation": [
							{
								"category": "generate",
								"description": "Generate new code",
								"examples": [
									"Add a function that returns the sum of two numbers"
								]
							}
						]
					},
					{
						"name": "edit",
						"description": "%copilot.workspace.edit.inline.description%",
						"disambiguation": [
							{
								"category": "edit",
								"description": "Make changes to existing code",
								"examples": [
									"Change this method to use async/await"
								]
							}
						]
					},
					{
						"name": "doc",
						"description": "%copilot.workspace.doc.description%",
						"disambiguation": [
							{
								"category": "doc",
								"description": "Add documentation comment for this symbol",
								"examples": [
									"Add jsdoc to this method"
								]
							}
						]
					},
					{
						"name": "fix",
						"description": "%copilot.workspace.fix.description%",
						"disambiguation": [
							{
								"category": "fix",
								"description": "Propose a fix for the problems in the selected code",
								"examples": [
									"There is a problem in this code. Rewrite the code to show it with the bug fixed."
								]
							}
						]
					},
					{
						"name": "explain",
						"description": "%copilot.workspace.explain.description%",
						"disambiguation": [
							{
								"category": "explain",
								"description": "Explain how the code in your active editor works",
								"examples": [
									"Write an explanation for the code above as paragraphs of text."
								]
							}
						]
					},
					{
						"name": "review",
						"description": "%copilot.workspace.review.description%",
						"when": "github.copilot.advanced.review.intent"
					},
					{
						"name": "tests",
						"description": "%copilot.workspace.tests.description%",
						"disambiguation": [
							{
								"category": "tests",
								"description": "Generate unit tests for the selected code. The user does not want to fix their existing tests.",
								"examples": [
									"Write a set of detailed unit test functions for the code above."
								]
							}
						]
					}
				]
			},
{
				"id": "github.copilot.notebook",
				"name": "GitHubCopilot",
				"fullName": "GitHub Copilot",
				"description": "%copilot.description%",
				"isDefault": true,
				"locations": [
					"notebook"
				],
				"when": "!config.inlineChat.enableV2 && !config.github.copilot.chat.advanced.inlineChat2",
				"commands": [
					{
						"name": "fix",
						"description": "%copilot.workspace.fix.description%"
					},
					{
						"name": "explain",
						"description": "%copilot.workspace.explain.description%"
					}
				]
			},
			{
				"id": "github.copilot.notebookEditorAgent",
				"name": "GitHubCopilot",
				"fullName": "GitHub Copilot",
				"description": "%copilot.description%",
				"isDefault": true,
				"locations": [
					"notebook"
				],
				"when": "config.inlineChat.enableV2",
				"commands": [
					{
						"name": "fix",
						"description": "%copilot.workspace.fix.description%"
					},
					{
						"name": "explain",
						"description": "%copilot.workspace.explain.description%"
					}
				]
			},
			{
				"id": "github.copilot.workspace",
				"name": "workspace",
				"fullName": "Workspace",
				"description": "%copilot.workspace.description%",
				"sampleRequest": "%copilot.workspace.sampleRequest%",
				"locations": [
					"panel"
				],
				"disambiguation": [
					{
						"category": "workspace_project_questions",
						"description": "The user wants to learn about or update the code or files in their current workspace. Questions in this category may be about understanding what the whole workspace does or locating the implementation of some code. This does not include generating or updating tests.",
						"examples": [
							"What does this project do?"
						]
					},
					{
						"category": "find_code_in_workspace",
						"description": "The user wants to locate the implementation of some functionality in their current workspace.",
						"examples": [
							"Where is the tree widget implemented?"
						]
					},
					{
						"category": "generate_with_workspace_context",
						"description": "The user wants to generate code based on multiple files in the workspace and did not specify which files to reference.",
						"examples": [
							"Create a README for this project."
						]
					}
				],
				"commands": [
					{
						"name": "explain",
						"description": "%copilot.workspace.explain.description%"
					},
					{
						"name": "review",
						"description": "%copilot.workspace.review.description%",
						"when": "github.copilot.advanced.review.intent"
					},
					{
						"name": "tests",
						"description": "%copilot.workspace.tests.description%",
						"disambiguation": [
							{
								"category": "create_tests",
								"description": "The user wants to generate unit tests.",
								"examples": [
									"Generate tests for my selection using pytest."
								]
							}
						]
					},
					{
						"name": "fix",
						"description": "%copilot.workspace.fix.description%",
						"sampleRequest": "%copilot.workspace.fix.sampleRequest%"
					},
					{
						"name": "new",
						"description": "%copilot.workspace.new.description%",
						"sampleRequest": "%copilot.workspace.new.sampleRequest%",
						"isSticky": true,
						"disambiguation": [
							{
								"category": "create_new_workspace_or_extension",
								"description": "The user wants to create a complete Visual Studio Code workspace from scratch, such as a new application or a Visual Studio Code extension. Use this category only if the question relates to generating or creating new workspaces in Visual Studio Code. Do not use this category for updating existing code or generating sample code snippets",
								"examples": [
									"Scaffold a Node server.",
									"Create a sample project which uses the fileSystemProvider API.",
									"react application"
								]
							}
						]
					},
					{
						"name": "newNotebook",
						"description": "%copilot.workspace.newNotebook.description%",
						"sampleRequest": "%copilot.workspace.newNotebook.sampleRequest%",
						"disambiguation": [
							{
								"category": "create_jupyter_notebook",
								"description": "The user wants to create a new Jupyter notebook in Visual Studio Code.",
								"examples": [
									"Create a notebook to analyze this CSV file."
								]
							}
						]
					},
					{
						"name": "semanticSearch",
						"description": "%copilot.workspace.semanticSearch.description%",
						"sampleRequest": "%copilot.workspace.semanticSearch.sampleRequest%",
						"when": "config.github.copilot.semanticSearch.enabled"
					},
					{
						"name": "setupTests",
						"description": "%copilot.vscode.setupTests.description%",
						"sampleRequest": "%copilot.vscode.setupTests.sampleRequest%",
						"when": "config.github.copilot.chat.setupTests.enabled",
						"disambiguation": [
							{
								"category": "set_up_tests",
								"description": "The user wants to configure project test setup, framework, or test runner. The user does not want to fix their existing tests.",
								"examples": [
									"Set up tests for this project."
								]
							}
						]
					}
				]
			},
			{
				"id": "github.copilot.vscode",
				"name": "vscode",
				"fullName": "VS Code",
				"description": "%copilot.vscode.description%",
				"sampleRequest": "%copilot.vscode.sampleRequest%",
				"locations": [
					"panel"
				],
				"disambiguation": [
					{
						"category": "vscode_configuration_questions",
						"description": "The user wants to learn about, use, or configure the Visual Studio Code. Use this category if the users question is specifically about commands, settings, keybindings, extensions and other features available in Visual Studio Code. Do not use this category to answer questions about generating code or creating new projects including Visual Studio Code extensions.",
						"examples": [
							"Switch to light mode.",
							"Keyboard shortcut to toggle terminal visibility.",
							"Settings to enable minimap.",
							"Whats new in the latest release?"
						]
					},
					{
						"category": "configure_python_environment",
						"description": "The user wants to set up their Python environment.",
						"examples": [
							"Create a virtual environment for my project."
						]
					}
				],
				"commands": [
					{
						"name": "search",
						"description": "%copilot.vscode.search.description%",
						"sampleRequest": "%copilot.vscode.search.sampleRequest%"
					},
					{
						"name": "startDebugging",
						"description": "%copilot.vscode.startDebugging.description%",
						"sampleRequest": "%copilot.vscode.startDebugging.sampleRequest%",
						"when": "config.github.copilot.chat.startDebugging.enabled"
					}
				]
			},
			{
				"id": "github.copilot.terminal",
				"name": "terminal",
				"fullName": "Terminal",
				"description": "%copilot.terminal.description%",
				"sampleRequest": "%copilot.terminal.sampleRequest%",
				"isDefault": true,
				"locations": [
					"terminal"
				],
				"commands": [
					{
						"name": "explain",
						"description": "%copilot.terminal.explain.description%",
						"sampleRequest": "%copilot.terminal.explain.sampleRequest%"
					}
				]
			},
			{
				"id": "github.copilot.terminalPanel",
				"name": "terminal",
				"fullName": "Terminal",
				"description": "%copilot.terminalPanel.description%",
				"sampleRequest": "%copilot.terminal.sampleRequest%",
				"locations": [
					"panel"
				],
				"commands": [
					{
						"name": "explain",
						"description": "%copilot.terminal.explain.description%",
						"sampleRequest": "%copilot.terminal.explain.sampleRequest%",
						"disambiguation": [
							{
								"category": "terminal_state_questions",
								"description": "The user wants to learn about specific state such as the selection, command, or failed command in the integrated terminal in Visual Studio Code.",
								"examples": [
									"Why did the latest terminal command fail?"
								]
							}
						]
					}
				]
			}
		],
		"languageModels": [
			{
				"vendor": "copilot",
				"displayName": "Copilot"
			},
			{
				"vendor": "azure",
				"displayName": "Azure",
				"managementCommand": "github.copilot.chat.manageBYOK"
			},
			{
				"vendor": "anthropic",
				"displayName": "Anthropic",
				"managementCommand": "github.copilot.chat.manageBYOK"
			},
			{
				"vendor": "ollama",
				"displayName": "Ollama"
			},
			{
				"vendor": "openai",
				"displayName": "OpenAI",
				"managementCommand": "github.copilot.chat.manageBYOK"
			},
			{
				"vendor": "gemini",
				"displayName": "Gemini",
				"managementCommand": "github.copilot.chat.manageBYOK"
			},
			{
				"vendor": "groq",
				"displayName": "Groq",
				"managementCommand": "github.copilot.chat.manageBYOK"
			},
			{
				"vendor": "openrouter",
				"displayName": "OpenRouter",
				"managementCommand": "github.copilot.chat.manageBYOK"
			}
		],
		"interactiveSession": [
			{
				"label": "GitHub Copilot",
				"id": "copilot",
				"icon": "",
				"when": "!github.copilot.interactiveSession.disabled"
			}
		],
		"viewsWelcome": [
			{
				"view": "debug",
				"when": "github.copilot-chat.activated",
				"contents": "%github.copilot.viewsWelcome.debug%"
			}
		],
		"chatViewsWelcome": [
			{
				"icon": "$(copilot-large)",
				"title": "Ask Copilot",
				"content": "%github.copilot.viewsWelcome.signIn%",
				"when": "!github.copilot-chat.activated && !github.copilot.offline && !github.copilot.interactiveSession.individual.expired && !github.copilot.interactiveSession.enterprise.disabled && !github.copilot.interactiveSession.contactSupport && !github.copilot.interactiveSession.chatDisabled && !github.copilot.interactiveSession.switchToReleaseChannel"
			},
			{
				"icon": "$(copilot-large)",
				"title": "Ask Copilot",
				"content": "%github.copilot.viewsWelcome.individual.expired%",
				"when": "github.copilot.interactiveSession.individual.expired"
			},
			{
				"icon": "$(copilot-large)",
				"title": "Ask Copilot",
				"content": "%github.copilot.viewsWelcome.enterprise%",
				"when": "github.copilot.interactiveSession.enterprise.disabled"
			},
			{
				"icon": "$(copilot-large)",
				"title": "Ask Copilot",
				"content": "%github.copilot.viewsWelcome.offline%",
				"when": "github.copilot.offline"
			},
			{
				"icon": "$(copilot-large)",
				"title": "Ask Copilot",
				"content": "%github.copilot.viewsWelcome.contactSupport%",
				"when": "github.copilot.interactiveSession.contactSupport"
			},
			{
				"icon": "$(copilot-large)",
				"title": "Ask Copilot",
				"content": "%github.copilot.viewsWelcome.chatDisabled%",
				"when": "github.copilot.interactiveSession.chatDisabled"
			},
			{
				"icon": "$(copilot-large)",
				"title": "Ask Copilot",
				"content": "%github.copilot.viewsWelcome.switchToReleaseChannel%",
				"when": "github.copilot.interactiveSession.switchToReleaseChannel"
			}
		],
		"commands": [
			{
				"command": "github.copilot.chat.explain",
				"title": "%github.copilot.command.explainThis%",
				"enablement": "!github.copilot.interactiveSession.disabled",
				"category": "GitHub Copilot"
			},
			{
				"command": "github.copilot.chat.explain.palette",
				"title": "%github.copilot.command.explainThis%",
				"enablement": "!github.copilot.interactiveSession.disabled && !editorReadonly",
				"category": "GitHub Copilot"
			},
			{
				"command": "github.copilot.chat.review",
				"title": "%github.copilot.command.reviewAndComment%",
				"enablement": "github.copilot.chat.reviewSelection.enabled && !github.copilot.interactiveSession.disabled",
				"category": "GitHub Copilot"
			},
			{
				"command": "github.copilot.chat.review.apply",
				"title": "%github.copilot.command.applyReviewSuggestion%",
				"icon": "$(sparkle)",
				"enablement": "commentThread =~ /hasSuggestion/",
				"category": "GitHub Copilot"
			},
			{
				"command": "github.copilot.chat.review.applyAndNext",
				"title": "%github.copilot.command.applyReviewSuggestionAndNext%",
				"icon": "$(sparkle)",
				"enablement": "commentThread =~ /hasSuggestion/",
				"category": "GitHub Copilot"
			},
			{
				"command": "github.copilot.chat.review.discard",
				"title": "%github.copilot.command.discardReviewSuggestion%",
				"icon": "$(close)",
				"category": "GitHub Copilot"
			},
			{
				"command": "github.copilot.chat.review.discardAndNext",
				"title": "%github.copilot.command.discardReviewSuggestionAndNext%",
				"icon": "$(close)",
				"category": "GitHub Copilot"
			},
			{
				"command": "github.copilot.chat.review.discardAll",
				"title": "%github.copilot.command.discardAllReviewSuggestion%",
				"icon": "$(close-all)",
				"category": "GitHub Copilot"
			},
			{
				"command": "github.copilot.chat.review.stagedChanges",
				"title": "%github.copilot.command.reviewStagedChanges%",
				"icon": "$(code-review)",
				"enablement": "github.copilot.chat.reviewDiff.enabled && !github.copilot.interactiveSession.disabled",
				"category": "GitHub Copilot"
			},
			{
				"command": "github.copilot.chat.review.unstagedChanges",
				"title": "%github.copilot.command.reviewUnstagedChanges%",
				"icon": "$(code-review)",
				"enablement": "github.copilot.chat.reviewDiff.enabled && !github.copilot.interactiveSession.disabled",
				"category": "GitHub Copilot"
			},
			{
				"command": "github.copilot.chat.review.changes",
				"title": "%github.copilot.command.reviewChanges%",
				"icon": "$(code-review)",
				"enablement": "github.copilot.chat.reviewDiff.enabled && !github.copilot.interactiveSession.disabled",
				"category": "GitHub Copilot"
			},
			{
				"command": "github.copilot.chat.review.changes.cancel",
				"title": "%github.copilot.command.reviewChanges.cancel%",
				"icon": "$(stop-circle)",
				"category": "GitHub Copilot"
			},
			{
				"command": "github.copilot.chat.review.previous",
				"title": "%github.copilot.command.gotoPreviousReviewSuggestion%",
				"icon": "$(arrow-up)",
				"category": "GitHub Copilot"
			},
			{
				"command": "github.copilot.chat.review.next",
				"title": "%github.copilot.command.gotoNextReviewSuggestion%",
				"icon": "$(arrow-down)",
				"category": "GitHub Copilot"
			},
			{
				"command": "github.copilot.chat.review.continueInInlineChat",
				"title": "%github.copilot.command.continueReviewInInlineChat%",
				"icon": "$(comment-discussion)",
				"category": "GitHub Copilot"
			},
			{
				"command": "github.copilot.chat.review.continueInChat",
				"title": "%github.copilot.command.continueReviewInChat%",
				"icon": "$(comment-discussion)",
				"category": "GitHub Copilot"
			},
			{
				"command": "github.copilot.chat.review.markHelpful",
				"title": "%github.copilot.command.helpfulReviewSuggestion%",
				"icon": "$(thumbsup)",
				"enablement": "!(commentThread =~ /markedAsHelpful/)",
				"category": "GitHub Copilot"
			},
			{
				"command": "github.copilot.chat.openUserPreferences",
				"title": "%github.copilot.command.openUserPreferences%",
				"category": "GitHub Copilot",
				"enablement": "config.github.copilot.chat.enableUserPreferences"
			},
			{
				"command": "github.copilot.chat.review.markUnhelpful",
				"title": "%github.copilot.command.unhelpfulReviewSuggestion%",
				"icon": "$(thumbsdown)",
				"enablement": "!(commentThread =~ /markedAsUnhelpful/)",
				"category": "GitHub Copilot"
			},
			{
				"command": "github.copilot.chat.generate",
				"title": "%github.copilot.command.generateThis%",
				"icon": "$(sparkle)",
				"enablement": "!github.copilot.interactiveSession.disabled && !editorReadonly",
				"category": "GitHub Copilot"
			},
			{
				"command": "github.copilot.chat.generateDocs",
				"title": "%github.copilot.command.generateDocs%",
				"enablement": "!github.copilot.interactiveSession.disabled && !editorReadonly",
				"category": "GitHub Copilot"
			},
			{
				"command": "github.copilot.chat.generateTests",
				"title": "%github.copilot.command.generateTests%",
				"enablement": "!github.copilot.interactiveSession.disabled && !editorReadonly",
				"category": "GitHub Copilot"
			},
			{
				"command": "github.copilot.chat.fix",
				"title": "%github.copilot.command.fixThis%",
				"enablement": "!github.copilot.interactiveSession.disabled && !editorReadonly",
				"category": "GitHub Copilot"
			},
			{
				"command": "github.copilot.interactiveSession.feedback",
				"title": "%github.copilot.command.sendChatFeedback%",
				"enablement": "github.copilot-chat.activated && !github.copilot.interactiveSession.disabled",
				"icon": "$(feedback)",
				"category": "GitHub Copilot"
			},
			{
				"command": "github.copilot.debug.workbenchState",
				"title": "%github.copilot.command.logWorkbenchState%",
				"category": "Developer"
			},
			{
				"command": "github.copilot.debug.showChatLogView",
				"title": "%github.copilot.command.showChatLogView%",
				"category": "Developer"
			},
			{
				"command": "github.copilot.debug.showContextInspectorView",
				"title": "%github.copilot.command.showContextInspectorView%",
				"icon": "$(inspect)",
				"category": "Developer"
			},
			{
				"command": "github.copilot.debug.resetVirtualToolGroups",
				"title": "%github.copilot.command.resetVirtualToolGroups%",
				"icon": "$(inspect)",
				"category": "Developer"
			},
			{
				"command": "github.copilot.terminal.explainTerminalSelection",
				"title": "%github.copilot.command.explainTerminalSelection%",
				"category": "GitHub Copilot"
			},
			{
				"command": "github.copilot.terminal.explainTerminalSelectionContextMenu",
				"title": "%github.copilot.command.explainTerminalSelectionContextMenu%",
				"category": "GitHub Copilot"
			},
			{
				"command": "github.copilot.terminal.explainTerminalLastCommand",
				"title": "%github.copilot.command.explainTerminalLastCommand%",
				"category": "GitHub Copilot"
			},
			{
				"command": "github.copilot.terminal.attachTerminalSelection",
				"title": "%github.copilot.command.attachTerminalSelection%",
				"category": "GitHub Copilot"
			},
			{
				"command": "github.copilot.git.generateCommitMessage",
				"title": "%github.copilot.git.generateCommitMessage%",
				"icon": "$(sparkle)",
				"enablement": "!github.copilot.interactiveSession.disabled",
				"category": "GitHub Copilot"
			},
			{
				"command": "github.copilot.devcontainer.generateDevContainerConfig",
				"title": "%github.copilot.devcontainer.generateDevContainerConfig%",
				"category": "GitHub Copilot"
			},
			{
				"command": "github.copilot.tests.fixTestFailure",
				"icon": "$(sparkle)",
				"title": "%github.copilot.command.fixTestFailure%",
				"category": "GitHub Copilot"
			},
			{
				"command": "github.copilot.tests.fixTestFailure.fromInline",
				"icon": "$(sparkle)",
				"title": "%github.copilot.command.fixTestFailure%"
			},
			{
				"command": "github.copilot.chat.attachSelection",
				"title": "%github.copilot.chat.attachSelection%",
				"icon": "$(comment-discussion)",
				"category": "GitHub Copilot"
			},
			{
				"command": "github.copilot.debug.collectDiagnostics",
				"title": "%github.copilot.command.collectDiagnostics%",
				"category": "Developer"
			},
			{
				"command": "github.copilot.debug.inlineEdit.clearCache",
				"title": "%github.copilot.command.inlineEdit.clearCache%",
				"category": "Developer"
			},
			{
				"command": "github.copilot.debug.generateSTest",
				"title": "%github.copilot.command.generateSTest%",
				"enablement": "github.copilot.debugReportFeedback",
				"category": "GitHub Copilot Developer"
			},
			{
				"command": "github.copilot.debug.generateConfiguration",
				"title": "%github.copilot.command.generateConfiguration%",
				"category": "GitHub Copilot",
				"enablement": "config.github.copilot.chat.startDebugging.enabled",
				"tags": [
					"experimental"
				]
			},
			{
				"command": "github.copilot.open.walkthrough",
				"title": "%github.copilot.command.openWalkthrough%",
				"category": "GitHub Copilot"
			},
			{
				"command": "github.copilot.debug.generateInlineEditTests",
				"title": "Generate Inline Edit Tests",
				"category": "GitHub Copilot",
				"enablement": "resourceScheme == 'ccreq'"
			},
			{
				"command": "github.copilot.buildLocalWorkspaceIndex",
				"title": "%github.copilot.command.buildLocalWorkspaceIndex%",
				"category": "GitHub Copilot",
				"enablement": "github.copilot-chat.activated"
			},
			{
				"command": "github.copilot.buildRemoteWorkspaceIndex",
				"title": "%github.copilot.command.buildRemoteWorkspaceIndex%",
				"category": "GitHub Copilot",
				"enablement": "github.copilot-chat.activated"
			},
			{
				"command": "github.copilot.report",
				"title": "Report Issue",
				"category": "GitHub Copilot"
			},
			{
				"command": "github.copilot.chat.rerunWithCopilotDebug",
				"title": "%github.copilot.command.rerunWithCopilotDebug%",
				"category": "GitHub Copilot"
			},
			{
				"command": "github.copilot.chat.startCopilotDebugCommand",
				"title": "Start Copilot Debug"
			},
			{
				"command": "github.copilot.chat.clearTemporalContext",
				"title": "Clear Temporal Context",
				"category": "GitHub Copilot (Developer)"
			},
			{
				"command": "github.copilot.search.markHelpful",
				"title": "Helpful",
				"icon": "$(thumbsup)",
				"enablement": "!github.copilot.search.feedback.sent"
			},
			{
				"command": "github.copilot.search.markUnhelpful",
				"title": "Unhelpful",
				"icon": "$(thumbsdown)",
				"enablement": "!github.copilot.search.feedback.sent"
			},
			{
				"command": "github.copilot.search.feedback",
				"title": "Feedback",
				"icon": "$(feedback)",
				"enablement": "!github.copilot.search.feedback.sent"
			},
			{
				"command": "github.copilot.chat.debug.showElements",
				"title": "Show Rendered Elements"
			},
			{
				"command": "github.copilot.chat.debug.hideElements",
				"title": "Hide Rendered Elements"
			},
			{
				"command": "github.copilot.chat.debug.showTools",
				"title": "Show Tools"
			},
			{
				"command": "github.copilot.chat.debug.hideTools",
				"title": "Hide Tools"
			},
			{
				"command": "github.copilot.chat.debug.exportLogItem",
				"title": "Export as...",
				"icon": "$(export)"
			},
			{
				"command": "github.copilot.chat.debug.exportPromptArchive",
				"title": "Export All as Archive...",
				"icon": "$(archive)"
			},
			{
				"command": "github.copilot.debug.collectWorkspaceIndexDiagnostics",
				"title": "%github.copilot.command.collectWorkspaceIndexDiagnostics%",
				"category": "Developer"
			},
			{
				"command": "github.copilot.chat.mcp.setup.check",
				"title": "MCP Check: is supported"
			},
			{
				"command": "github.copilot.chat.mcp.setup.validatePackage",
				"title": "MCP Check: validate package"
			},
			{
				"command": "github.copilot.chat.mcp.setup.flow",
				"title": "MCP Check: do prompts"
			},
			{
				"command": "github.copilot.chat.generateAltText",
				"title": "Generate/Refine Alt Text"
			},
			{
				"command": "github.copilot.chat.notebook.enableFollowCellExecution",
				"title": "Enable Follow Cell Execution from Chat",
				"shortTitle": "Follow",
				"icon": "$(pinned)"
			},
			{
				"command": "github.copilot.chat.notebook.disableFollowCellExecution",
				"title": "Disable Follow Cell Execution from Chat",
				"shortTitle": "Unfollow",
				"icon": "$(pinned-dirty)"
			},
			{
				"command": "github.copilot.chat.manageBYOK",
				"title": "Manage Bring Your Own Key Vendor"
			}
		],
		"configuration": [
			{
				"title": "GitHub Copilot Chat",
				"id": "stable",
				"properties": {
					"github.copilot.chat.codeGeneration.useInstructionFiles": {
						"type": "boolean",
						"default": true,
						"markdownDescription": "%github.copilot.config.codeGeneration.useInstructionFiles%"
					},
					"github.copilot.editor.enableCodeActions": {
						"type": "boolean",
						"default": true,
						"description": "%github.copilot.config.enableCodeActions%"
					},
					"github.copilot.renameSuggestions.triggerAutomatically": {
						"type": "boolean",
						"default": true,
						"description": "%github.copilot.config.renameSuggestions.triggerAutomatically%"
					},
					"github.copilot.chat.localeOverride": {
						"type": "string",
						"enum": [
							"auto",
							"en",
							"fr",
							"it",
							"de",
							"es",
							"ru",
							"zh-CN",
							"zh-TW",
							"ja",
							"ko",
							"cs",
							"pt-br",
							"tr",
							"pl"
						],
						"enumDescriptions": [
							"Use VS Code's configured display language",
							"English",
							"français",
							"italiano",
							"Deutsch",
							"español",
							"русский",
							"中文(简体)",
							"中文(繁體)",
							"日本語",
							"한국어",
							"čeština",
							"português",
							"Türkçe",
							"polski"
						],
						"default": "auto",
						"markdownDescription": "%github.copilot.config.localeOverride%"
					},
					"github.copilot.chat.terminalChatLocation": {
						"type": "string",
						"default": "chatView",
						"markdownDescription": "%github.copilot.config.terminalChatLocation%",
						"markdownEnumDescriptions": [
							"%github.copilot.config.terminalChatLocation.chatView%",
							"%github.copilot.config.terminalChatLocation.quickChat%",
							"%github.copilot.config.terminalChatLocation.terminal%"
						],
						"enum": [
							"chatView",
							"quickChat",
							"terminal"
						]
					},
					"github.copilot.chat.scopeSelection": {
						"type": "boolean",
						"default": false,
						"markdownDescription": "%github.copilot.config.scopeSelection%"
					},
					"github.copilot.chat.useProjectTemplates": {
						"type": "boolean",
						"default": true,
						"markdownDescription": "%github.copilot.config.useProjectTemplates%"
					},
					"github.copilot.chat.agent.runTasks": {
						"type": "boolean",
						"default": true,
						"description": "%github.copilot.config.agent.runTasks%"
					},
					"github.copilot.nextEditSuggestions.enabled": {
						"type": "boolean",
						"default": false,
						"tags": [
							"nextEditSuggestions",
							"onExp"
						],
						"markdownDescription": "%github.copilot.nextEditSuggestions.enabled%",
						"scope": "language-overridable"
					},
					"github.copilot.nextEditSuggestions.fixes": {
						"type": "boolean",
						"default": true,
						"tags": [
							"nextEditSuggestions",
							"onExp"
						],
						"markdownDescription": "%github.copilot.nextEditSuggestions.fixes%",
						"scope": "language-overridable"
					},
					"github.copilot.chat.agent.autoFix": {
						"type": "boolean",
						"default": true,
						"description": "%github.copilot.config.autoFix%"
					},
					"github.copilot.chat.customInstructionsInSystemMessage": {
						"type": "boolean",
						"default": true,
						"description": "%github.copilot.config.customInstructionsInSystemMessage%"
					}
				}
			},
			{
				"title": "Preview",
				"id": "preview",
				"properties": {
					"github.copilot.chat.startDebugging.enabled": {
						"type": "boolean",
						"default": true,
						"markdownDescription": "%github.copilot.config.startDebugging.enabled%",
						"tags": [
							"preview"
						]
					},
					"github.copilot.chat.reviewSelection.enabled": {
						"type": "boolean",
						"default": true,
						"description": "%github.copilot.config.reviewSelection.enabled%",
						"tags": [
							"preview"
						]
					},
					"github.copilot.chat.reviewSelection.instructions": {
						"type": "array",
						"items": {
							"oneOf": [
								{
									"type": "object",
									"markdownDescription": "%github.copilot.config.reviewSelection.instruction.file%",
									"properties": {
										"file": {
											"type": "string",
											"examples": [
												".copilot-review-instructions.md"
											]
										},
										"language": {
											"type": "string"
										}
									},
									"examples": [
										{
											"file": ".copilot-review-instructions.md"
										}
									],
									"required": [
										"file"
									]
								},
								{
									"type": "object",
									"markdownDescription": "%github.copilot.config.reviewSelection.instruction.text%",
									"properties": {
										"text": {
											"type": "string",
											"examples": [
												"Use underscore for field names."
											]
										},
										"language": {
											"type": "string"
										}
									},
									"required": [
										"text"
									],
									"examples": [
										{
											"text": "Use underscore for field names."
										},
										{
											"text": "Resolve all TODO tasks."
										}
									]
								}
							]
						},
						"default": [],
						"markdownDescription": "%github.copilot.config.reviewSelection.instructions%",
						"examples": [
							[
								{
									"file": ".copilot-review-instructions.md"
								},
								{
									"text": "Resolve all TODO tasks."
								}
							]
						],
						"tags": [
							"preview"
						]
					},
					"github.copilot.chat.copilotDebugCommand.enabled": {
						"type": "boolean",
						"default": true,
						"tags": [
							"preview"
						],
						"description": "%github.copilot.chat.copilotDebugCommand.enabled%"
					},
					"github.copilot.chat.codesearch.enabled": {
						"type": "boolean",
						"default": false,
						"tags": [
							"preview"
						],
						"markdownDescription": "%github.copilot.config.codesearch.enabled%"
					},
					"github.copilot.chat.edits.codesearch.enabled": {
						"type": "boolean",
						"default": false,
						"tags": [
							"preview"
						],
						"markdownDeprecationMessage": "%github.copilot.config.edits.codesearch.enabled%"
					},
					"github.copilot.chat.byok.ollamaEndpoint": {
						"type": "string",
						"default": "http://localhost:11434",
						"tags": [
							"preview"
						],
						"markdownDescription": "%github.copilot.config.byok.ollamaEndpoint%"
					}
				}
			},
			{
				"title": "Experimental",
				"id": "experimental",
				"properties": {
					"github.copilot.chat.agent.thinkingTool": {
						"type": "boolean",
						"default": false,
						"tags": [
							"experimental"
						],
						"markdownDescription": "%github.copilot.config.agent.thinkingTool%"
					},
					"github.copilot.chat.edits.suggestRelatedFilesFromGitHistory": {
						"type": "boolean",
						"default": true,
						"tags": [
							"experimental"
						],
						"markdownDescription": "%github.copilot.config.edits.suggestRelatedFilesFromGitHistory%"
					},
					"github.copilot.chat.edits.suggestRelatedFilesForTests": {
						"type": "boolean",
						"default": true,
						"tags": [
							"experimental"
						],
						"markdownDescription": "%github.copilot.chat.edits.suggestRelatedFilesForTests%"
					},
					"github.copilot.chat.codeGeneration.instructions": {
						"markdownDeprecationMessage": "%github.copilot.config.codeGeneration.instructions.deprecated%",
						"type": "array",
						"items": {
							"oneOf": [
								{
									"type": "object",
									"markdownDescription": "%github.copilot.config.codeGeneration.instruction.file%",
									"properties": {
										"file": {
											"type": "string",
											"examples": [
												".copilot-codeGeneration-instructions.md"
											]
										},
										"language": {
											"type": "string"
										}
									},
									"examples": [
										{
											"file": ".copilot-codeGeneration-instructions.md"
										}
									],
									"required": [
										"file"
									]
								},
								{
									"type": "object",
									"markdownDescription": "%github.copilot.config.codeGeneration.instruction.text%",
									"properties": {
										"text": {
											"type": "string",
											"examples": [
												"Use underscore for field names."
											]
										},
										"language": {
											"type": "string"
										}
									},
									"required": [
										"text"
									],
									"examples": [
										{
											"text": "Use underscore for field names."
										},
										{
											"text": "Always add a comment: 'Generated by Copilot'."
										}
									]
								}
							]
						},
						"default": [],
						"markdownDescription": "%github.copilot.config.codeGeneration.instructions%",
						"examples": [
							[
								{
									"file": ".copilot-codeGeneration-instructions.md"
								},
								{
									"text": "Always add a comment: 'Generated by Copilot'."
								}
							]
						],
						"tags": [
							"experimental"
						]
					},
					"github.copilot.chat.testGeneration.instructions": {
						"markdownDeprecationMessage": "%github.copilot.config.testGeneration.instructions.deprecated%",
						"type": "array",
						"items": {
							"oneOf": [
								{
									"type": "object",
									"markdownDescription": "%github.copilot.config.experimental.testGeneration.instruction.file%",
									"properties": {
										"file": {
											"type": "string",
											"examples": [
												".copilot-test-instructions.md"
											]
										},
										"language": {
											"type": "string"
										}
									},
									"examples": [
										{
											"file": ".copilot-test-instructions.md"
										}
									],
									"required": [
										"file"
									]
								},
								{
									"type": "object",
									"markdownDescription": "%github.copilot.config.experimental.testGeneration.instruction.text%",
									"properties": {
										"text": {
											"type": "string",
											"examples": [
												"Use suite and test instead of describe and it."
											]
										},
										"language": {
											"type": "string"
										}
									},
									"required": [
										"text"
									],
									"examples": [
										{
											"text": "Always try uniting related tests in a suite."
										}
									]
								}
							]
						},
						"default": [],
						"markdownDescription": "%github.copilot.config.testGeneration.instructions%",
						"examples": [
							[
								{
									"file": ".copilot-test-instructions.md"
								},
								{
									"text": "Always try uniting related tests in a suite."
								}
							]
						],
						"tags": [
							"experimental"
						]
					},
					"github.copilot.chat.commitMessageGeneration.instructions": {
						"type": "array",
						"items": {
							"oneOf": [
								{
									"type": "object",
									"markdownDescription": "%github.copilot.config.commitMessageGeneration.instruction.file%",
									"properties": {
										"file": {
											"type": "string",
											"examples": [
												".copilot-commit-message-instructions.md"
											]
										}
									},
									"examples": [
										{
											"file": ".copilot-commit-message-instructions.md"
										}
									],
									"required": [
										"file"
									]
								},
								{
									"type": "object",
									"markdownDescription": "%github.copilot.config.commitMessageGeneration.instruction.text%",
									"properties": {
										"text": {
											"type": "string",
											"examples": [
												"Use conventional commit message format."
											]
										}
									},
									"required": [
										"text"
									],
									"examples": [
										{
											"text": "Use conventional commit message format."
										}
									]
								}
							]
						},
						"default": [],
						"markdownDescription": "%github.copilot.config.commitMessageGeneration.instructions%",
						"examples": [
							[
								{
									"file": ".copilot-commit-message-instructions.md"
								},
								{
									"text": "Use conventional commit message format."
								}
							]
						],
						"tags": [
							"experimental"
						]
					},
					"github.copilot.chat.pullRequestDescriptionGeneration.instructions": {
						"type": "array",
						"items": {
							"oneOf": [
								{
									"type": "object",
									"markdownDescription": "%github.copilot.config.pullRequestDescriptionGeneration.instruction.file%",
									"properties": {
										"file": {
											"type": "string",
											"examples": [
												".copilot-pull-request-description-instructions.md"
											]
										}
									},
									"examples": [
										{
											"file": ".copilot-pull-request-description-instructions.md"
										}
									],
									"required": [
										"file"
									]
								},
								{
									"type": "object",
									"markdownDescription": "%github.copilot.config.pullRequestDescriptionGeneration.instruction.text%",
									"properties": {
										"text": {
											"type": "string",
											"examples": [
												"Include every commit message in the pull request description."
											]
										}
									},
									"required": [
										"text"
									],
									"examples": [
										{
											"text": "Include every commit message in the pull request description."
										}
									]
								}
							]
						},
						"default": [],
						"markdownDescription": "%github.copilot.config.pullRequestDescriptionGeneration.instructions%",
						"examples": [
							[
								{
									"file": ".copilot-pull-request-description-instructions.md"
								},
								{
									"text": "Use conventional commit message format."
								}
							]
						],
						"tags": [
							"experimental"
						]
					},
					"github.copilot.chat.generateTests.codeLens": {
						"type": "boolean",
						"default": false,
						"description": "%github.copilot.config.generateTests.codeLens%",
						"tags": [
							"experimental"
						]
					},
					"github.copilot.chat.edits.temporalContext.enabled": {
						"type": "boolean",
						"default": false,
						"description": "%github.copilot.chat.edits.temporalContext.enabled%",
						"tags": [
							"experimental",
							"onExp"
						]
					},
					"github.copilot.chat.editor.temporalContext.enabled": {
						"type": "boolean",
						"default": false,
						"description": "%github.copilot.chat.editor.temporalContext.enabled%",
						"tags": [
							"experimental",
							"onExp"
						]
					},
					"github.copilot.chat.setupTests.enabled": {
						"type": "boolean",
						"default": true,
						"markdownDescription": "%github.copilot.config.setupTests.enabled%",
						"tags": [
							"experimental"
						]
					},
					"github.copilot.chat.languageContext.typescript.enabled": {
						"type": "boolean",
						"default": false,
						"scope": "resource",
						"tags": [
							"experimental",
							"onExP"
						],
						"markdownDescription": "%github.copilot.chat.languageContext.typescript.enabled%"
					},
					"github.copilot.chat.languageContext.typescript.cacheTimeout": {
						"type": "number",
						"default": 500,
						"scope": "resource",
						"tags": [
							"experimental",
							"onExP"
						],
						"markdownDescription": "%github.copilot.chat.languageContext.typescript.cacheTimeout%"
					},
					"github.copilot.chat.languageContext.fix.typescript.enabled": {
						"type": "boolean",
						"default": false,
						"scope": "resource",
						"tags": [
							"experimental",
							"onExP"
						],
						"markdownDescription": "%github.copilot.chat.languageContext.fix.typescript.enabled%"
					},
					"github.copilot.chat.languageContext.inline.typescript.enabled": {
						"type": "boolean",
						"default": false,
						"scope": "resource",
						"tags": [
							"experimental",
							"onExP"
						],
						"markdownDescription": "%github.copilot.chat.languageContext.inline.typescript.enabled%"
					},
					"github.copilot.chat.newWorkspaceCreation.enabled": {
						"type": "boolean",
						"default": true,
						"tags": [
							"experimental"
						],
						"description": "%github.copilot.config.newWorkspaceCreation.enabled%"
					},
					"github.copilot.chat.newWorkspace.useContext7": {
						"type": "boolean",
						"default": false,
						"tags": [
							"experimental"
						],
						"markdownDescription": "%github.copilot.config.newWorkspace.useContext7%"
					},
					"github.copilot.chat.agent.currentEditorContext.enabled": {
						"type": "boolean",
						"default": true,
						"tags": [
							"experimental"
						],
						"description": "%github.copilot.config.agent.currentEditorContext.enabled%"
					},
					"github.copilot.chat.edits.newNotebook.enabled": {
						"type": "boolean",
						"default": true,
						"tags": [
							"experimental",
							"onExp"
						],
						"description": "%github.copilot.config.editsNewNotebook.enabled%"
					},
					"github.copilot.chat.notebook.followCellExecution.enabled": {
						"type": "boolean",
						"default": false,
						"tags": [
							"experimental"
						],
						"description": "%github.copilot.config.notebook.followCellExecution%"
					},
					"github.copilot.chat.summarizeAgentConversationHistory.enabled": {
						"type": "boolean",
						"default": true,
						"tags": [
							"experimental",
							"onExp"
						],
						"description": "%github.copilot.config.summarizeAgentConversationHistory.enabled%"
					},
					"github.copilot.chat.virtualTools.threshold": {
						"type": "number",
						"minimum": 0,
						"maximum": 128,
						"default": 128,
						"tags": [
							"experimental"
						],
						"markdownDescription": "%github.copilot.config.virtualTools.threshold%"
					},
					"github.copilot.chat.azureModels": {
						"type": "object",
						"default": {},
						"tags": [
							"experimental"
						],
						"additionalProperties": {
							"type": "object",
							"properties": {
								"name": {
									"type": "string",
									"description": "Display name of the Azure model"
								},
								"url": {
									"type": "string",
									"description": "URL endpoint for the Azure model"
								},
								"toolCalling": {
									"type": "boolean",
									"description": "Whether the model supports tool calling"
								},
								"vision": {
									"type": "boolean",
									"description": "Whether the model supports vision capabilities"
								},
								"maxInputTokens": {
									"type": "number",
									"description": "Maximum number of input tokens supported by the model"
								},
								"maxOutputTokens": {
									"type": "number",
									"description": "Maximum number of output tokens supported by the model"
								},
								"thinking": {
									"type": "boolean",
									"default": false,
									"description": "Whether the model supports thinking capabilities"
								}
							},
							"required": [
								"name",
								"url",
								"toolCalling",
								"vision",
								"maxInputTokens",
								"maxOutputTokens"
							],
							"additionalProperties": false
						},
						"markdownDescription": "Configure custom Azure OpenAI models. Each key should be a unique model ID, and the value should be an object with model configuration including name, url, toolCalling, vision, maxInputTokens, and maxOutputTokens properties."
					},
					"github.copilot.chat.enableRetryAfterFilteredResponse": {
						"type": "boolean",
						"default": false,
						"tags": [
							"experimental"
						],
						"description": "%github.copilot.config.retryAfterFilteredResponse.enabled%"
					}
				}
			}
		],
		"submenus": [
			{
				"id": "copilot/reviewComment/additionalActions/applyAndNext",
				"label": "%github.copilot.submenu.reviewComment.applyAndNext.label%"
			},
			{
				"id": "copilot/reviewComment/additionalActions/discardAndNext",
				"label": "%github.copilot.submenu.reviewComment.discardAndNext.label%"
			},
			{
				"id": "copilot/reviewComment/additionalActions/discard",
				"label": "%github.copilot.submenu.reviewComment.discard.label%"
			},
			{
				"id": "github.copilot.chat.debug.filter",
				"label": "Filter",
				"icon": "$(filter)"
			}
		],
		"menus": {
			"editor/title": [
				{
					"command": "github.copilot.debug.generateInlineEditTests",
					"when": "resourceScheme == 'ccreq'"
				},
				{
					"command": "github.copilot.chat.notebook.enableFollowCellExecution",
					"when": "config.github.copilot.chat.notebook.followCellExecution.enabled && !github.copilot.notebookFollowInSessionEnabled && github.copilot.notebookAgentModeUsage && !config.notebook.globalToolbar",
					"group": "navigation@10"
				},
				{
					"command": "github.copilot.chat.notebook.disableFollowCellExecution",
					"when": "config.github.copilot.chat.notebook.followCellExecution.enabled && github.copilot.notebookFollowInSessionEnabled && github.copilot.notebookAgentModeUsage && !config.notebook.globalToolbar",
					"group": "navigation@10"
				}
			],
			"editor/context/chat": [
				{
					"command": "github.copilot.chat.explain",
					"when": "!github.copilot.interactiveSession.disabled",
					"group": "copilotAction@1"
				},
				{
					"command": "github.copilot.chat.fix",
					"when": "!github.copilot.interactiveSession.disabled && !editorReadonly",
					"group": "copilotAction@2"
				},
				{
					"command": "github.copilot.chat.review",
					"when": "github.copilot.chat.reviewSelection.enabled && !github.copilot.interactiveSession.disabled && resourceScheme != 'vscode-chat-code-block'",
					"group": "copilotAction@3"
				},
				{
					"command": "github.copilot.chat.generateDocs",
					"when": "!github.copilot.interactiveSession.disabled && !editorReadonly",
					"group": "copilotAction@4"
				},
				{
					"command": "github.copilot.chat.generateTests",
					"when": "!github.copilot.interactiveSession.disabled && !editorReadonly",
					"group": "copilotAction@5"
				}
			],
			"terminal/context/chat": [
				{
					"command": "github.copilot.terminal.explainTerminalSelectionContextMenu",
					"group": "copilotAction@1"
				},
				{
					"command": "github.copilot.terminal.attachTerminalSelection",
					"group": "zEditContext@1"
				}
			],
			"testing/item/result": [
				{
					"command": "github.copilot.tests.fixTestFailure.fromInline",
					"when": "testResultState == failed && !testResultOutdated",
					"group": "inline@2"
				}
			],
			"testing/item/context": [
				{
					"command": "github.copilot.tests.fixTestFailure.fromInline",
					"when": "testResultState == failed && !testResultOutdated",
					"group": "inline@2"
				}
			],
			"commandPalette": [
				{
					"command": "github.copilot.interactiveSession.feedback",
					"when": "github.copilot-chat.activated && !github.copilot.interactiveSession.disabled"
				},
				{
					"command": "github.copilot.debug.workbenchState",
					"when": "true"
				},
				{
					"command": "github.copilot.chat.rerunWithCopilotDebug",
					"when": "false"
				},
				{
					"command": "github.copilot.chat.startCopilotDebugCommand",
					"when": "false"
				},
				{
					"command": "github.copilot.terminal.explainTerminalSelectionContextMenu",
					"when": "false"
				},
				{
					"command": "github.copilot.git.generateCommitMessage",
					"when": "false"
				},
				{
					"command": "github.copilot.chat.explain",
					"when": "false"
				},
				{
					"command": "github.copilot.chat.review",
					"when": "!github.copilot.interactiveSession.disabled"
				},
				{
					"command": "github.copilot.chat.review.apply",
					"when": "false"
				},
				{
					"command": "github.copilot.chat.review.applyAndNext",
					"when": "false"
				},
				{
					"command": "github.copilot.chat.review.discard",
					"when": "false"
				},
				{
					"command": "github.copilot.chat.review.discardAndNext",
					"when": "false"
				},
				{
					"command": "github.copilot.chat.review.discardAll",
					"when": "false"
				},
				{
					"command": "github.copilot.chat.review.stagedChanges",
					"when": "false"
				},
				{
					"command": "github.copilot.chat.review.unstagedChanges",
					"when": "false"
				},
				{
					"command": "github.copilot.chat.review.changes",
					"when": "false"
				},
				{
					"command": "github.copilot.chat.review.changes.cancel",
					"when": "false"
				},
				{
					"command": "github.copilot.chat.review.previous",
					"when": "false"
				},
				{
					"command": "github.copilot.chat.review.next",
					"when": "false"
				},
				{
					"command": "github.copilot.chat.review.continueInInlineChat",
					"when": "false"
				},
				{
					"command": "github.copilot.chat.review.continueInChat",
					"when": "false"
				},
				{
					"command": "github.copilot.chat.review.markHelpful",
					"when": "false"
				},
				{
					"command": "github.copilot.chat.review.markUnhelpful",
					"when": "false"
				},
				{
					"command": "github.copilot.devcontainer.generateDevContainerConfig",
					"when": "false"
				},
				{
					"command": "github.copilot.tests.fixTestFailure",
					"when": "false"
				},
				{
					"command": "github.copilot.tests.fixTestFailure.fromInline",
					"when": "false"
				},
				{
					"command": "github.copilot.search.markHelpful",
					"when": "false"
				},
				{
					"command": "github.copilot.search.markUnhelpful",
					"when": "false"
				},
				{
					"command": "github.copilot.search.feedback",
					"when": "false"
				},
				{
					"command": "github.copilot.chat.debug.showElements",
					"when": "false"
				},
				{
					"command": "github.copilot.chat.debug.hideElements",
					"when": "false"
				},
				{
					"command": "github.copilot.chat.debug.showTools",
					"when": "false"
				},
				{
					"command": "github.copilot.chat.debug.hideTools",
					"when": "false"
				},
				{
					"command": "github.copilot.chat.debug.exportLogItem",
					"when": "false"
				},
				{
					"command": "github.copilot.chat.debug.exportPromptArchive",
					"when": "false"
				},
				{
					"command": "github.copilot.chat.mcp.setup.check",
					"when": "false"
				},
				{
					"command": "github.copilot.chat.mcp.setup.validatePackage",
					"when": "false"
				},
				{
					"command": "github.copilot.chat.mcp.setup.flow",
					"when": "false"
				}
			],
			"view/title": [
				{
					"submenu": "github.copilot.chat.debug.filter",
					"when": "view == copilot-chat",
					"group": "navigation"
				},
				{
					"command": "github.copilot.debug.showChatLogView",
					"when": "view == workbench.panel.chat.view.copilot"
				}
			],
			"view/item/context": [
				{
					"command": "github.copilot.chat.debug.exportLogItem",
					"when": "view == copilot-chat && (viewItem == toolcall || viewItem == request)",
					"group": "export@1"
				},
				{
					"command": "github.copilot.chat.debug.exportPromptArchive",
					"when": "view == copilot-chat && viewItem == chatprompt",
					"group": "export@2"
				}
			],
			"searchPanel/aiResults/commands": [
				{
					"command": "github.copilot.search.markHelpful",
					"group": "inline@0",
					"when": "aiResultsTitle && aiResultsRequested"
				},
				{
					"command": "github.copilot.search.markUnhelpful",
					"group": "inline@1",
					"when": "aiResultsTitle && aiResultsRequested"
				},
				{
					"command": "github.copilot.search.feedback",
					"group": "inline@2",
					"when": "aiResultsTitle && aiResultsRequested && github.copilot.debugReportFeedback"
				}
			],
			"comments/comment/title": [
				{
					"command": "github.copilot.chat.review.markHelpful",
					"group": "inline@0",
					"when": "commentController == github-copilot-review"
				},
				{
					"command": "github.copilot.chat.review.markUnhelpful",
					"group": "inline@1",
					"when": "commentController == github-copilot-review"
				}
			],
			"commentsView/commentThread/context": [
				{
					"command": "github.copilot.chat.review.apply",
					"group": "context@1",
					"when": "commentController == github-copilot-review"
				},
				{
					"command": "github.copilot.chat.review.discard",
					"group": "context@2",
					"when": "commentController == github-copilot-review"
				},
				{
					"command": "github.copilot.chat.review.discardAll",
					"group": "context@3",
					"when": "commentController == github-copilot-review"
				}
			],
			"comments/commentThread/additionalActions": [
				{
					"submenu": "copilot/reviewComment/additionalActions/applyAndNext",
					"group": "inline@1",
					"when": "commentController == github-copilot-review && github.copilot.chat.review.numberOfComments > 1"
				},
				{
					"command": "github.copilot.chat.review.apply",
					"group": "inline@1",
					"when": "commentController == github-copilot-review && github.copilot.chat.review.numberOfComments == 1"
				},
				{
					"submenu": "copilot/reviewComment/additionalActions/discardAndNext",
					"group": "inline@2",
					"when": "commentController == github-copilot-review && github.copilot.chat.review.numberOfComments > 1"
				},
				{
					"submenu": "copilot/reviewComment/additionalActions/discard",
					"group": "inline@2",
					"when": "commentController == github-copilot-review && github.copilot.chat.review.numberOfComments == 1"
				}
			],
			"copilot/reviewComment/additionalActions/applyAndNext": [
				{
					"command": "github.copilot.chat.review.applyAndNext",
					"group": "inline@1",
					"when": "commentController == github-copilot-review"
				},
				{
					"command": "github.copilot.chat.review.apply",
					"group": "inline@2",
					"when": "commentController == github-copilot-review"
				}
			],
			"copilot/reviewComment/additionalActions/discardAndNext": [
				{
					"command": "github.copilot.chat.review.discardAndNext",
					"group": "inline@1",
					"when": "commentController == github-copilot-review"
				},
				{
					"command": "github.copilot.chat.review.discard",
					"group": "inline@2",
					"when": "commentController == github-copilot-review"
				},
				{
					"command": "github.copilot.chat.review.continueInInlineChat",
					"group": "inline@3",
					"when": "commentController == github-copilot-review"
				}
			],
			"copilot/reviewComment/additionalActions/discard": [
				{
					"command": "github.copilot.chat.review.discard",
					"group": "inline@2",
					"when": "commentController == github-copilot-review"
				},
				{
					"command": "github.copilot.chat.review.continueInInlineChat",
					"group": "inline@3",
					"when": "commentController == github-copilot-review"
				}
			],
			"comments/commentThread/title": [
				{
					"command": "github.copilot.chat.review.previous",
					"group": "inline@1",
					"when": "commentController == github-copilot-review"
				},
				{
					"command": "github.copilot.chat.review.next",
					"group": "inline@2",
					"when": "commentController == github-copilot-review"
				},
				{
					"command": "github.copilot.chat.review.continueInChat",
					"group": "inline@3",
					"when": "commentController == github-copilot-review"
				},
				{
					"command": "github.copilot.chat.review.discardAll",
					"group": "inline@4",
					"when": "commentController == github-copilot-review"
				}
			],
			"scm/title": [
				{
					"command": "github.copilot.chat.review.changes",
					"group": "navigation",
					"when": "github.copilot.chat.reviewDiff.enabled && !github.copilot.chat.review.sourceControlProgress && scmProvider == git && scmProviderRootUri in github.copilot.chat.reviewDiff.enabledRootUris"
				},
				{
					"command": "github.copilot.chat.review.changes.cancel",
					"group": "navigation",
					"when": "github.copilot.chat.reviewDiff.enabled && github.copilot.chat.review.sourceControlProgress && scmProvider == git && scmProviderRootUri in github.copilot.chat.reviewDiff.enabledRootUris"
				}
			],
			"scm/resourceGroup/context": [
				{
					"command": "github.copilot.chat.review.stagedChanges",
					"when": "github.copilot.chat.reviewDiff.enabled && scmProvider == git && scmResourceGroup == index",
					"group": "inline@-3"
				},
				{
					"command": "github.copilot.chat.review.unstagedChanges",
					"when": "github.copilot.chat.reviewDiff.enabled && scmProvider == git && scmResourceGroup == workingTree",
					"group": "inline@-3"
				}
			],
			"scm/inputBox": [
				{
					"command": "github.copilot.git.generateCommitMessage",
					"when": "scmProvider == git"
				}
			],
			"testing/message/context": [
				{
					"command": "github.copilot.tests.fixTestFailure",
					"when": "testing.testItemHasUri",
					"group": "inline@1"
				}
			],
			"debug/createConfiguration": [
				{
					"command": "github.copilot.debug.generateConfiguration",
					"group": "z_commands",
					"when": "config.github.copilot.chat.startDebugging.enabled"
				}
			],
			"issue/reporter": [
				{
					"command": "github.copilot.report"
				}
			],
			"github.copilot.chat.debug.filter": [
				{
					"command": "github.copilot.chat.debug.showElements",
					"when": "github.copilot.chat.debug.elementsHidden",
					"group": "commands@0"
				},
				{
					"command": "github.copilot.chat.debug.hideElements",
					"when": "!github.copilot.chat.debug.elementsHidden",
					"group": "commands@0"
				},
				{
					"command": "github.copilot.chat.debug.showTools",
					"when": "github.copilot.chat.debug.toolsHidden",
					"group": "commands@1"
				},
				{
					"command": "github.copilot.chat.debug.hideTools",
					"when": "!github.copilot.chat.debug.toolsHidden",
					"group": "commands@1"
				}
			],
			"notebook/toolbar": [
				{
					"command": "github.copilot.chat.notebook.enableFollowCellExecution",
					"when": "config.github.copilot.chat.notebook.followCellExecution.enabled && !github.copilot.notebookFollowInSessionEnabled && github.copilot.notebookAgentModeUsage && config.notebook.globalToolbar",
					"group": "navigation/execute@15"
				},
				{
					"command": "github.copilot.chat.notebook.disableFollowCellExecution",
					"when": "config.github.copilot.chat.notebook.followCellExecution.enabled && github.copilot.notebookFollowInSessionEnabled && github.copilot.notebookAgentModeUsage && config.notebook.globalToolbar",
					"group": "navigation/execute@15"
				}
			]
		},
		"icons": {
			"copilot-logo": {
				"description": "%github.copilot.icon%",
				"default": {
					"fontPath": "assets/copilot.woff",
					"fontCharacter": "\\0041"
				}
			},
			"copilot-warning": {
				"description": "%github.copilot.icon%",
				"default": {
					"fontPath": "assets/copilot.woff",
					"fontCharacter": "\\0042"
				}
			},
			"copilot-notconnected": {
				"description": "%github.copilot.icon%",
				"default": {
					"fontPath": "assets/copilot.woff",
					"fontCharacter": "\\0043"
				}
			}
		},
		"iconFonts": [
			{
				"id": "copilot-font",
				"src": [
					{
						"path": "assets/copilot.woff",
						"format": "woff"
					}
				]
			}
		],
		"terminalQuickFixes": [
			{
				"id": "copilot-chat.fixWithCopilot",
				"commandLineMatcher": ".+",
				"commandExitResult": "error",
				"outputMatcher": {
					"anchor": "bottom",
					"length": 1,
					"lineMatcher": ".+",
					"offset": 0
				},
				"kind": "explain"
			},
			{
				"id": "copilot-chat.generateCommitMessage",
				"commandLineMatcher": "git add .+",
				"commandExitResult": "success",
				"kind": "explain",
				"outputMatcher": {
					"anchor": "bottom",
					"length": 1,
					"lineMatcher": ".+",
					"offset": 0
				}
			},
			{
				"id": "copilot-chat.terminalToDebugging",
				"commandLineMatcher": ".+",
				"kind": "explain",
				"commandExitResult": "error",
				"outputMatcher": {
					"anchor": "bottom",
					"length": 1,
					"lineMatcher": "",
					"offset": 0
				}
			},
			{
				"id": "copilot-chat.terminalToDebuggingSuccess",
				"commandLineMatcher": ".+",
				"kind": "explain",
				"commandExitResult": "success",
				"outputMatcher": {
					"anchor": "bottom",
					"length": 1,
					"lineMatcher": "",
					"offset": 0
				}
			}
		],
		"languages": [
			{
				"id": "ignore",
				"filenamePatterns": [
					".copilotignore"
				],
				"aliases": []
			},
			{
				"id": "markdown",
				"extensions": [
					".copilotmd"
				]
			}
		],
		"views": {
			"copilot-chat": [
				{
					"id": "copilot-chat",
					"name": "Copilot Chat Debug",
					"icon": "assets/debug-icon.svg",
					"when": "github.copilot.chat.showLogView"
				}
			],
			"context-inspector": [
				{
					"id": "context-inspector",
					"name": "Language Context Inspector",
					"icon": "$(inspect)",
					"when": "github.copilot.chat.showContextInspectorView"
				}
			]
		},
		"viewsContainers": {
			"activitybar": [
				{
					"id": "copilot-chat",
					"title": "Copilot Chat Debug",
					"icon": "assets/debug-icon.svg"
				},
				{
					"id": "context-inspector",
					"title": "Language Context Inspector",
					"icon": "$(inspect)"
				}
			]
		},
		"configurationDefaults": {
			"workbench.editorAssociations": {
				"*.copilotmd": "vscode.markdown.preview.editor"
			}
		},
		"keybindings": [
			{
				"command": "github.copilot.chat.rerunWithCopilotDebug",
				"key": "ctrl+alt+.",
				"mac": "cmd+alt+.",
				"when": "github.copilot-chat.activated && terminalShellIntegrationEnabled && terminalFocus && !terminalAltBufferActive"
			}
		],
		"walkthroughs": [
			{
				"id": "copilotWelcome",
				"title": "%github.copilot.walkthrough.title%",
				"description": "%github.copilot.walkthrough.description%",
				"when": "!isWeb",
				"steps": [
					{
						"id": "copilot.setup.signIn",
						"title": "%github.copilot.walkthrough.setup.signIn.title%",
						"description": "%github.copilot.walkthrough.setup.signIn.description%",
						"when": "chatEntitlementSignedOut && !view.workbench.panel.chat.view.copilot.visible && !github.copilot-chat.activated && !github.copilot.offline && !github.copilot.interactiveSession.individual.disabled && !github.copilot.interactiveSession.individual.expired && !github.copilot.interactiveSession.enterprise.disabled && !github.copilot.interactiveSession.contactSupport",
						"media": {
							"video": {
								"dark": "https://vscodewalkthroughs.z1.web.core.windows.net/v0.26/workspace.mp4",
								"light": "https://vscodewalkthroughs.z1.web.core.windows.net/v0.26/workspace-light.mp4",
								"hc": "https://vscodewalkthroughs.z1.web.core.windows.net/v0.26/workspace-hc.mp4",
								"hcLight": "https://vscodewalkthroughs.z1.web.core.windows.net/v0.26/workspace-hclight.mp4"
							},
							"altText": "%github.copilot.walkthrough.panelChat.media.altText%"
						}
					},
					{
						"id": "copilot.setup.signInNoAction",
						"title": "%github.copilot.walkthrough.setup.signIn.title%",
						"description": "%github.copilot.walkthrough.setup.noAction.description%",
						"when": "chatEntitlementSignedOut && view.workbench.panel.chat.view.copilot.visible && !github.copilot-chat.activated && !github.copilot.offline && !github.copilot.interactiveSession.individual.disabled && !github.copilot.interactiveSession.individual.expired && !github.copilot.interactiveSession.enterprise.disabled && !github.copilot.interactiveSession.contactSupport",
						"media": {
							"video": {
								"dark": "https://vscodewalkthroughs.z1.web.core.windows.net/v0.26/workspace.mp4",
								"light": "https://vscodewalkthroughs.z1.web.core.windows.net/v0.26/workspace-light.mp4",
								"hc": "https://vscodewalkthroughs.z1.web.core.windows.net/v0.26/workspace-hc.mp4",
								"hcLight": "https://vscodewalkthroughs.z1.web.core.windows.net/v0.26/workspace-hclight.mp4"
							},
							"altText": "%github.copilot.walkthrough.panelChat.media.altText%"
						}
					},
					{
						"id": "copilot.setup.signUp",
						"title": "%github.copilot.walkthrough.setup.signUp.title%",
						"description": "%github.copilot.walkthrough.setup.signUp.description%",
						"when": "chatPlanCanSignUp && !view.workbench.panel.chat.view.copilot.visible && !github.copilot-chat.activated && !github.copilot.offline && (github.copilot.interactiveSession.individual.disabled || github.copilot.interactiveSession.individual.expired) && !github.copilot.interactiveSession.enterprise.disabled && !github.copilot.interactiveSession.contactSupport",
						"media": {
							"video": {
								"dark": "https://vscodewalkthroughs.z1.web.core.windows.net/v0.26/workspace.mp4",
								"light": "https://vscodewalkthroughs.z1.web.core.windows.net/v0.26/workspace-light.mp4",
								"hc": "https://vscodewalkthroughs.z1.web.core.windows.net/v0.26/workspace-hc.mp4",
								"hcLight": "https://vscodewalkthroughs.z1.web.core.windows.net/v0.26/workspace-hclight.mp4"
							},
							"altText": "%github.copilot.walkthrough.panelChat.media.altText%"
						}
					},
					{
						"id": "copilot.setup.signUpNoAction",
						"title": "%github.copilot.walkthrough.setup.signUp.title%",
						"description": "%github.copilot.walkthrough.setup.noAction.description%",
						"when": "chatPlanCanSignUp && view.workbench.panel.chat.view.copilot.visible && !github.copilot-chat.activated && !github.copilot.offline && (github.copilot.interactiveSession.individual.disabled || github.copilot.interactiveSession.individual.expired) && !github.copilot.interactiveSession.enterprise.disabled && !github.copilot.interactiveSession.contactSupport",
						"media": {
							"video": {
								"dark": "https://vscodewalkthroughs.z1.web.core.windows.net/v0.26/workspace.mp4",
								"light": "https://vscodewalkthroughs.z1.web.core.windows.net/v0.26/workspace-light.mp4",
								"hc": "https://vscodewalkthroughs.z1.web.core.windows.net/v0.26/workspace-hc.mp4",
								"hcLight": "https://vscodewalkthroughs.z1.web.core.windows.net/v0.26/workspace-hclight.mp4"
							},
							"altText": "%github.copilot.walkthrough.panelChat.media.altText%"
						}
					},
					{
						"id": "copilot.panelChat",
						"title": "%github.copilot.walkthrough.panelChat.title%",
						"description": "%github.copilot.walkthrough.panelChat.description%",
						"when": "!chatEntitlementSignedOut || chatIsEnabled ",
						"media": {
							"video": {
								"dark": "https://vscodewalkthroughs.z1.web.core.windows.net/v0.26/workspace.mp4",
								"light": "https://vscodewalkthroughs.z1.web.core.windows.net/v0.26/workspace-light.mp4",
								"hc": "https://vscodewalkthroughs.z1.web.core.windows.net/v0.26/workspace-hc.mp4",
								"hcLight": "https://vscodewalkthroughs.z1.web.core.windows.net/v0.26/workspace-hclight.mp4"
							},
							"altText": "%github.copilot.walkthrough.panelChat.media.altText%"
						}
					},
					{
						"id": "copilot.edits",
						"title": "%github.copilot.walkthrough.edits.title%",
						"description": "%github.copilot.walkthrough.edits.description%",
						"when": "!chatEntitlementSignedOut || chatIsEnabled ",
						"media": {
							"video": {
								"dark": "https://vscodewalkthroughs.z1.web.core.windows.net/v0.26/edits.mp4",
								"light": "https://vscodewalkthroughs.z1.web.core.windows.net/v0.26/edits-light.mp4",
								"hc": "https://vscodewalkthroughs.z1.web.core.windows.net/v0.26/edits-hc.mp4",
								"hcLight": "https://vscodewalkthroughs.z1.web.core.windows.net/v0.26/edits-hclight.mp4"
							},
							"altText": "%github.copilot.walkthrough.edits.media.altText%"
						}
					},
					{
						"id": "copilot.firstSuggest",
						"title": "%github.copilot.walkthrough.firstSuggest.title%",
						"description": "%github.copilot.walkthrough.firstSuggest.description%",
						"when": "!chatEntitlementSignedOut || chatIsEnabled ",
						"media": {
							"video": {
								"dark": "https://vscodewalkthroughs.z1.web.core.windows.net/v0.26/ghost-text.mp4",
								"light": "https://vscodewalkthroughs.z1.web.core.windows.net/v0.26/ghost-text-light.mp4",
								"hc": "https://vscodewalkthroughs.z1.web.core.windows.net/v0.26/ghost-text-hc.mp4",
								"hcLight": "https://vscodewalkthroughs.z1.web.core.windows.net/v0.26/ghost-text-hclight.mp4"
							},
							"altText": "%github.copilot.walkthrough.firstSuggest.media.altText%"
						}
					},
					{
						"id": "copilot.inlineChatNotMac",
						"title": "%github.copilot.walkthrough.inlineChatNotMac.title%",
						"description": "%github.copilot.walkthrough.inlineChatNotMac.description%",
						"when": "!isMac && (!chatEntitlementSignedOut || chatIsEnabled )",
						"media": {
							"video": {
								"dark": "https://vscodewalkthroughs.z1.web.core.windows.net/v0.26/inline.mp4",
								"light": "https://vscodewalkthroughs.z1.web.core.windows.net/v0.26/inline-light.mp4",
								"hc": "https://vscodewalkthroughs.z1.web.core.windows.net/v0.26/inline-hc.mp4",
								"hcLight": "https://vscodewalkthroughs.z1.web.core.windows.net/v0.26/inline-hclight.mp4"
							},
							"altText": "%github.copilot.walkthrough.inlineChatNotMac.media.altText%"
						}
					},
					{
						"id": "copilot.inlineChatMac",
						"title": "%github.copilot.walkthrough.inlineChatMac.title%",
						"description": "%github.copilot.walkthrough.inlineChatMac.description%",
						"when": "isMac && (!chatEntitlementSignedOut || chatIsEnabled )",
						"media": {
							"video": {
								"dark": "https://vscodewalkthroughs.z1.web.core.windows.net/v0.26/inline.mp4",
								"light": "https://vscodewalkthroughs.z1.web.core.windows.net/v0.26/inline-light.mp4",
								"hc": "https://vscodewalkthroughs.z1.web.core.windows.net/v0.26/inline-hc.mp4",
								"hcLight": "https://vscodewalkthroughs.z1.web.core.windows.net/v0.26/inline-hclight.mp4"
							},
							"altText": "%github.copilot.walkthrough.inlineChatMac.media.altText%"
						}
					},
					{
						"id": "copilot.sparkle",
						"title": "%github.copilot.walkthrough.sparkle.title%",
						"description": "%github.copilot.walkthrough.sparkle.description%",
						"when": "!chatEntitlementSignedOut || chatIsEnabled",
						"media": {
							"video": {
								"dark": "https://vscodewalkthroughs.z1.web.core.windows.net/v0.26/git-commit.mp4",
								"light": "https://vscodewalkthroughs.z1.web.core.windows.net/v0.26/git-commit-light.mp4",
								"hc": "https://vscodewalkthroughs.z1.web.core.windows.net/v0.26/git-commit-hc.mp4",
								"hcLight": "https://vscodewalkthroughs.z1.web.core.windows.net/v0.26/git-commit-hclight.mp4"
							},
							"altText": "%github.copilot.walkthrough.sparkle.media.altText%"
						}
					}
				]
			}
		],
		"jsonValidation": [
			{
				"fileMatch": "settings.json",
				"url": "ccsettings://root/schema.json"
			}
		],
		"typescriptServerPlugins": [
			{
				"name": "@vscode/copilot-typescript-server-plugin",
				"enableForWorkspaceTypeScriptVersions": true
			}
		]
	},
	"extensionPack": [
		"GitHub.copilot"
	],
	"prettier": {
		"useTabs": true,
		"tabWidth": 4,
		"singleQuote": true
	},
	"scripts": {
		"postinstall": "tsx ./script/postinstall.ts",
		"prepare": "husky",
		"vscode-dts:dev": "node node_modules/@vscode/dts/index.js dev && mv vscode.proposed.*.ts src/extension",
		"vscode-dts:main": "node node_modules/@vscode/dts/index.js main && mv vscode.d.ts src/extension",
		"build": "tsx .esbuild.ts",
		"compile": "tsx .esbuild.ts --dev",
		"watch": "npm-run-all -p watch:*",
		"watch:esbuild": "tsx .esbuild.ts --watch --dev",
		"watch:tsc-extension": "tsc --noEmit --watch --project tsconfig.json",
		"watch:tsc-extension-web": "tsc --noEmit --watch --project tsconfig.worker.json",
		"watch:tsc-simulation-workbench": "tsc --noEmit --watch --project test/simulation/workbench/tsconfig.json",
		"typecheck": "tsc --noEmit --project tsconfig.json && tsc --noEmit --project test/simulation/workbench/tsconfig.json && tsc --noEmit --project tsconfig.worker.json",
		"lint": "eslint . --max-warnings=0",
		"lint-staged": "eslint --max-warnings=0",
		"tsfmt": "npx tsfmt -r --verify",
		"test": "npm-run-all test:*",
		"test:extension": "vscode-test",
		"test:sanity": "vscode-test --sanity",
		"test:unit": "vitest --run --pool=forks",
		"vitest": "vitest",
		"bench": "vitest bench",
		"get_env": "tsx script/setup/getEnv.mts",
		"get_token": "tsx script/setup/getToken.mts",
		"prettier": "prettier --list-different --write --cache .",
		"simulate": "node dist/simulationMain.js",
		"simulate-require-cache": "node dist/simulationMain.js --require-cache",
		"simulate-ci": "node dist/simulationMain.js --ci --require-cache",
		"simulate-update-baseline": "node dist/simulationMain.js --update-baseline",
		"simulate-gc": "node dist/simulationMain.js --require-cache --gc",
		"setup": "npm run get_env && npm run get_token",
		"setup:dotnet": "run-script-os",
		"setup:dotnet:darwin:linux": "curl -O https://raw.githubusercontent.com/dotnet/install-scripts/main/src/dotnet-install.sh && chmod u+x dotnet-install.sh && ./dotnet-install.sh --version latest --quality GA --channel STS && rm dotnet-install.sh",
		"setup:dotnet:win32": "Invoke-WebRequest -Uri https://raw.githubusercontent.com/dotnet/install-scripts/main/src/dotnet-install.ps1 && chmod u+x dotnet-install.ps1 && ./dotnet-install.ps1 --version latest --quality GA --channel STS && rm dotnet-install.ps1",
		"create_venv": "tsx script/setup/createVenv.mts",
		"package": "vsce package",
		"web": "vscode-test-web --headless --extensionDevelopmentPath=. ."
	},
	"devDependencies": {
		"@azure/identity": "4.9.1",
		"@azure/keyvault-secrets": "^4.10.0",
		"@azure/msal-node": "^3.6.3",
		"@c4312/scip": "^0.1.0",
		"@fluentui/react-components": "^9.66.6",
		"@fluentui/react-icons": "^2.0.305",
		"@hediet/node-reload": "^0.8.0",
		"@keyv/sqlite": "^4.0.5",
		"@nteract/messaging": "^7.0.20",
		"@parcel/watcher": "^2.5.1",
		"@stylistic/eslint-plugin": "^3.0.1",
		"@types/eslint": "^9.0.0",
		"@types/google-protobuf": "^3.15.12",
		"@types/markdown-it": "^14.0.0",
		"@types/minimist": "^1.2.5",
		"@types/mocha": "^10.0.10",
		"@types/node": "^22.16.3",
		"@types/picomatch": "^4.0.0",
		"@types/react": "17.0.44",
		"@types/react-dom": "^18.2.17",
		"@types/sinon": "^17.0.4",
		"@types/source-map-support": "^0.5.10",
		"@types/tar": "^6.1.13",
		"@types/vinyl": "^2.0.12",
		"@types/vscode": "^1.102.0",
		"@typescript-eslint/eslint-plugin": "^8.35.0",
		"@typescript-eslint/parser": "^8.32.0",
		"@typescript-eslint/typescript-estree": "^8.26.1",
		"@vitest/coverage-v8": "^3.2.4",
		"@vitest/snapshot": "^1.5.0",
		"@vscode/dts": "^0.4.1",
		"@vscode/lsif-language-service": "^0.1.0-pre.4",
		"@vscode/test-cli": "^0.0.11",
		"@vscode/test-electron": "^2.5.2",
		"@vscode/test-web": "^0.0.71",
		"@vscode/vsce": "3.6.0",
		"@vscode/zeromq": "0.2.7",
		"csv-parse": "^6.0.0",
		"dotenv": "^17.2.0",
		"electron": "^37.2.1",
		"esbuild": "^0.25.6",
		"eslint": "^9.30.0",
		"eslint-import-resolver-typescript": "^4.4.4",
		"eslint-plugin-header": "^3.1.1",
		"eslint-plugin-import": "^2.32.0",
		"eslint-plugin-jsdoc": "^51.3.4",
		"eslint-plugin-no-only-tests": "^3.3.0",
		"fastq": "^1.19.1",
		"glob": "^11.0.3",
		"husky": "^9.1.7",
		"keyv": "^5.3.2",
		"lint-staged": "15.2.9",
		"minimist": "^1.2.8",
		"mobx": "^6.13.7",
		"mobx-react-lite": "^4.1.0",
		"mocha": "^11.7.1",
		"monaco-editor": "0.44.0",
		"npm-run-all": "^4.1.5",
		"open": "^10.1.2",
		"outdent": "^0.8.0",
		"picomatch": "^4.0.2",
		"playwright": "^1.54.0",
		"prettier": "^3.6.2",
		"react": "^17.0.2",
		"react-dom": "17.0.2",
		"run-script-os": "^1.1.6",
		"sinon": "^21.0.0",
		"source-map-support": "^0.5.21",
		"tar": "^7.4.3",
		"ts-dedent": "^2.2.0",
		"tsx": "^4.20.3",
		"typescript": "^5.8.3",
		"typescript-eslint": "^8.36.0",
		"typescript-formatter": "github:jrieken/typescript-formatter#497efb26bc40b5fa59a350e6eab17bce650a7e4b",
		"vite-plugin-top-level-await": "^1.5.0",
		"vite-plugin-wasm": "^3.5.0",
		"vitest": "^3.0.5",
		"yaml": "^2.8.0",
		"zeromq": "github:rebornix/zeromq.js#a19e8e373b3abc677f91b936d3f00d49b1b61792"
	},
	"dependencies": {
		"@anthropic-ai/sdk": "^0.56.0",
		"@humanwhocodes/gitignore-to-minimatch": "1.0.2",
		"@microsoft/tiktokenizer": "^1.0.10",
		"@roamhq/mac-ca": "^1.0.7",
<<<<<<< HEAD
		"@vscode/copilot-api": "^0.1.3",
=======
		"@types/ws": "^8.18.1",
		"@vscode/copilot-api": "^0.1.1",
>>>>>>> 9d53e151
		"@vscode/extension-telemetry": "^1.0.0",
		"@vscode/l10n": "^0.0.18",
		"@vscode/prompt-tsx": "^0.4.0-alpha.5",
		"@vscode/tree-sitter-wasm": "^0.0.5",
		"@xterm/headless": "^5.5.0",
		"ajv": "^8.17.1",
		"applicationinsights": "^2.9.7",
		"ignore": "^7.0.5",
		"isbinaryfile": "^5.0.4",
		"jsonc-parser": "^3.3.1",
		"lru-cache": "^11.1.0",
		"markdown-it": "^14.1.0",
		"minimatch": "^10.0.3",
		"undici": "^7.11.0",
		"vscode-languageserver-textdocument": "^1.0.12",
		"vscode-tas-client": "^0.1.84",
		"web-tree-sitter": "^0.23.0",
		"ws": "^8.18.3"
	},
	"overrides": {
		"@aminya/node-gyp-build": "npm:node-gyp-build@4.8.1",
		"string_decoder": "npm:string_decoder@1.2.0",
		"node-gyp": "npm:node-gyp@10.3.1"
	}
}<|MERGE_RESOLUTION|>--- conflicted
+++ resolved
@@ -3695,12 +3695,8 @@
 		"@humanwhocodes/gitignore-to-minimatch": "1.0.2",
 		"@microsoft/tiktokenizer": "^1.0.10",
 		"@roamhq/mac-ca": "^1.0.7",
-<<<<<<< HEAD
+		"@types/ws": "^8.18.1",
 		"@vscode/copilot-api": "^0.1.3",
-=======
-		"@types/ws": "^8.18.1",
-		"@vscode/copilot-api": "^0.1.1",
->>>>>>> 9d53e151
 		"@vscode/extension-telemetry": "^1.0.0",
 		"@vscode/l10n": "^0.0.18",
 		"@vscode/prompt-tsx": "^0.4.0-alpha.5",
